--- conflicted
+++ resolved
@@ -55,22 +55,12 @@
 
 class HealthCheckCustomView(MainView):
     _plugin_name_map = {
-<<<<<<< HEAD
         'DatabaseBackend': 'db',
         'ModelServerHealthCheck': 'model-server',
         'AWSSecretManagerHealthCheck': 'secret-manager',
         'WCAHealthCheck': 'wca',
         'WCAOnPremHealthCheck': 'wca-onprem',
         'AuthorizationHealthCheck': 'authorization',
-=======
-        "DatabaseBackend": "db",
-        "ModelServerHealthCheck": "model-server",
-        "AWSSecretManagerHealthCheck": "secret-manager",
-        "WCAHealthCheck": "wca",
-        "WCAOnPremHealthCheck": "wca-onprem",
-        "AuthorizationHealthCheck": "authorization",
-        "AttributionCheck": "attribution",
->>>>>>> 961443d8
     }
 
     @method_decorator(cache_page(CACHE_TIMEOUT))
