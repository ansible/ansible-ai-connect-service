--- conflicted
+++ resolved
@@ -512,29 +512,6 @@
 LAUNCHDARKLY_SDK_KEY = os.getenv("LAUNCHDARKLY_SDK_KEY", "")
 LAUNCHDARKLY_SDK_TIMEOUT = os.getenv("LAUNCHDARKLY_SDK_TIMEOUT", 20)
 
-<<<<<<< HEAD
-=======
-ANSIBLE_AI_SEARCH = {
-    "HOST": os.getenv("ANSIBLE_AI_SEARCH_HOST", ""),
-    "PORT": int(os.getenv("ANSIBLE_AI_SEARCH_PORT") or "443"),
-    "KEY": os.getenv("ANSIBLE_AI_SEARCH_KEY"),
-    "SECRET": os.getenv("ANSIBLE_AI_SEARCH_SECRET"),
-    "REGION": os.getenv("ANSIBLE_AI_SEARCH_REGION"),
-    "USE_SSL": True,
-    "VERIFY_CERTS": True,
-    "INDEX": os.getenv("ANSIBLE_AI_SEARCH_INDEX", "attribution"),
-    # MODEL, DIMENSION, and METHOD all need to match for the underlying model chosen
-    "MODEL": os.getenv("ANSIBLE_AI_SEARCH_MODEL", "all-MiniLM-L6-v2"),
-    "DIMENSION": int(os.getenv("ANSIBLE_AI_SEARCH_DIMENSION") or "384"),
-    "METHOD": dict(
-        x.split(":")
-        for x in os.getenv(
-            "ANSIBLE_AI_SEARCH_METHOD", "name:hnsw,space_type:innerproduct,engine:nmslib"
-        ).split(",")
-    ),
-}
-
->>>>>>> 961443d8
 CACHES = {
     "default": {
         "BACKEND": "django.core.cache.backends.db.DatabaseCache",
