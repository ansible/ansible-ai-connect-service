{% extends "base.html" %}
{% load static %}

{% block content %}

{% if user.is_authenticated and user.rh_org_has_subscription %}
  {% if user.rh_user_is_org_admin %}
    {% if not org_has_api_key %}
<div class="pf-c-alert pf-m-warning" aria-label="Warning alert">
  <div class="pf-c-alert__icon">
    <i class="fas fa-fw fa-exclamation-triangle" aria-hidden="true"></i>
  </div>
  <p class="pf-c-alert__title">
    You are a Red Hat Organization Administrator for your Lightspeed subscription. Model settings have not been defined for your Organization. <a href="/console">Click here</a> to access the Admin portal.
  </p>
</div>
    {% endif %}
  {% endif %}
{% endif %}

{% if user.is_authenticated %}
  {% if user.rh_org_has_subscription %}
    {% if not user.rh_user_has_seat %}
<div class="pf-c-alert pf-m-info" aria-label="Information alert">
  <div class="pf-c-alert__icon">
    <i class="fas fa-fw fa-info-circle" aria-hidden="true"></i>
  </div>
  <p class="pf-c-alert__title">
    You do not have a licensed seat for Lightspeed. You will be using the "Community/Tech Preview" service. Contact your Red Hat Organizations administrator for more information on how to get a licensed seat for Lightspeed.
  </p>
</div>
    {% endif %}
  {% endif %}
{% endif %}

<section class="pf-c-page__main-section pf-m-light">
  <div class="pf-l-bullseye">

    <div class="pf-l-bullseye__item">
      <div class="pf-c-empty-state">
        <div class="pf-c-empty-state__content">

{% if user.is_authenticated and user.rh_org_has_subscription and user.rh_user_has_seat and not org_has_api_key and not user.rh_user_is_org_admin %}
          <span class="pf-c-icon pf-m-xl pf-m-inline">
            <span class="pf-c-icon__content  pf-m-danger">
              <i class="fas fa-exclamation-circle" aria-hidden="true"></i>
            </span>
          </span>

          <h1 class="pf-c-title pf-m-lg">You are a licensed Lightspeed user but your Admin has not configured the service for your organization.</h1>
             <div style="padding: 15px">
              <p>Contact your Red Hat Organization's administrator for more information.
            </div>

{% else %}
          <div class="pf-l-bullseye pf-u-p-xl" style="padding: 20px">
            <img src="{% static 'users/lightspeed.png' %}" width="95px" alt="Ansible Lightspeed logo"/>
          </div>

          <h1 class="pf-c-title pf-m-lg">Red Hat Ansible Lightspeed with IBM Watson Code Assistant</h1>
{% endif %}



          {% if user.is_authenticated %}
            <div style="padding: 15px">
<<<<<<< HEAD
              <p>{{ user.external_username }} {% if user.rh_user_has_seat %}(Commercial user){% endif %}
=======
              <p>{% firstof user.external_username user.username %}
              {% if user.rh_org_has_subscription %}
              {% if user.rh_user_is_org_admin or user.rh_user_has_seat %}
              <p>Role: {% if user.rh_user_is_org_admin %}administrator{% endif %}{% if user.rh_user_is_org_admin and user.rh_user_has_seat %}, {% endif %}{% if user.rh_user_has_seat %}licensed user{% endif %}
              {% endif %}
              {% endif %}
>>>>>>> 3b13a1a9
            </div>

            <a class="pf-c-button pf-m-secondary" type="button" href="{% url 'logout' %}">Log out</a>
              {% if user.is_org_admin and user.is_org_lightspeed_subscriber or is_debug %}
                  <a class="pf-c-button pf-m-secondary" type="button" href="{% url 'console' %}">Console</a>
              {%  endif %}
          {% else %}
            <div class="pf-c-empty-state__body">You are currently not logged in. Please log in using the button below.</div>
            <a class="pf-c-button pf-m-primary" type="button" href="{% url 'login' %}">Log in</a>
          {% endif %}

          <div class="pf-l-level" style="margin-top: 60px">
            <a class="pf-l-level__item" href="https://matrix.to/#/%23ansible-lightspeed:ansible.im" target="_blank"><span class="fas fa-solid fa-comments"></span> Chat</a>
            <a class="pf-l-level__item" href="https://docs.ai.ansible.redhat.com/" target="_blank"><span class="fas fa-sharp fa-solid fa-external-link-alt"></span> Documentation</a>
            <a class="pf-l-level__item" href="https://status.redhat.com/" target="_blank"><span class="fas fa-sharp fa-solid fa-check"></span> Status</a>

            {% if user.is_authenticated and user.rh_org_has_subscription and user.rh_user_is_org_admin %}
            <a class="pf-l-level__item" href="/console"><span class="fas fa-solid fa-cog"></span> Admin Portal</a>
            {% endif %}
          </div>

        </div>
      </div>
    </div>

  </div>
</section>
{% endblock content %}<|MERGE_RESOLUTION|>--- conflicted
+++ resolved
@@ -64,16 +64,12 @@
 
           {% if user.is_authenticated %}
             <div style="padding: 15px">
-<<<<<<< HEAD
-              <p>{{ user.external_username }} {% if user.rh_user_has_seat %}(Commercial user){% endif %}
-=======
               <p>{% firstof user.external_username user.username %}
               {% if user.rh_org_has_subscription %}
               {% if user.rh_user_is_org_admin or user.rh_user_has_seat %}
               <p>Role: {% if user.rh_user_is_org_admin %}administrator{% endif %}{% if user.rh_user_is_org_admin and user.rh_user_has_seat %}, {% endif %}{% if user.rh_user_has_seat %}licensed user{% endif %}
               {% endif %}
               {% endif %}
->>>>>>> 3b13a1a9
             </div>
 
             <a class="pf-c-button pf-m-secondary" type="button" href="{% url 'logout' %}">Log out</a>
