#  Copyright Red Hat
#
#  Licensed under the Apache License, Version 2.0 (the "License");
#  you may not use this file except in compliance with the License.
#  You may obtain a copy of the License at
#
#      http://www.apache.org/licenses/LICENSE-2.0
#
#  Unless required by applicable law or agreed to in writing, software
#  distributed under the License is distributed on an "AS IS" BASIS,
#  WITHOUT WARRANTIES OR CONDITIONS OF ANY KIND, either express or implied.
#  See the License for the specific language governing permissions and
#  limitations under the License.

from django.conf import settings

from ansible_ai_connect.ai.api.tests.test_views import WisdomServiceAPITestCaseBase
from ansible_ai_connect.ai.api.views import Completions, Feedback

from ..throttling import GroupSpecificThrottle


class TestThrottling(WisdomServiceAPITestCaseBase):
    def test_get_cache_key(self):
        class DummyRequest:
            def __init__(self, user):
                self.user = user

        throttling = GroupSpecificThrottle()
        request = DummyRequest(self.user)

        cache_key = throttling.get_cache_key(request, Completions())
        expected = f"throttle_user_{self.user.pk}_completions"
        self.assertEqual(expected, cache_key)

<<<<<<< HEAD
=======
        cache_key = throttling.get_cache_key(request, Attributions())
        expected = f"throttle_user_{self.user.pk}_attributions"
        self.assertEqual(expected, cache_key)

>>>>>>> 961443d8
        cache_key = throttling.get_cache_key(request, Feedback())
        expected = f"throttle_user_{self.user.pk}_feedback"
        self.assertEqual(expected, cache_key)

    def test_format_rate(self):
        num_requests = 60

        rate = GroupSpecificThrottle.format_rate(num_requests, 1)
        self.assertEqual(rate, "60/second")
        rate = GroupSpecificThrottle.format_rate(num_requests, 60)
        self.assertEqual(rate, "60/minute")
        rate = GroupSpecificThrottle.format_rate(num_requests, 3600)
        self.assertEqual(rate, "60/hour")
        rate = GroupSpecificThrottle.format_rate(num_requests, 86400)
        self.assertEqual(rate, "60/day")

    def test_multiplier(self):
        throttling = GroupSpecificThrottle()

        user_rate_throttle = settings.COMPLETION_USER_RATE_THROTTLE

        view = Completions()
        multiplier = getattr(view, "throttle_cache_multiplier", None)
        self.assertIsNone(multiplier)
        rate = throttling.get_rate(view)
        self.assertEqual(rate, user_rate_throttle)

        view = Feedback()
        multiplier = getattr(view, "throttle_cache_multiplier", None)
        self.assertIsNotNone(multiplier)
        self.assertEqual(multiplier, 6.0)
        num_requests, duration = throttling.parse_rate(user_rate_throttle)
        expected = GroupSpecificThrottle.format_rate(int(num_requests * multiplier), duration)
        rate = throttling.get_rate(Feedback())
        self.assertEqual(rate, expected)<|MERGE_RESOLUTION|>--- conflicted
+++ resolved
@@ -33,13 +33,6 @@
         expected = f"throttle_user_{self.user.pk}_completions"
         self.assertEqual(expected, cache_key)
 
-<<<<<<< HEAD
-=======
-        cache_key = throttling.get_cache_key(request, Attributions())
-        expected = f"throttle_user_{self.user.pk}_attributions"
-        self.assertEqual(expected, cache_key)
-
->>>>>>> 961443d8
         cache_key = throttling.get_cache_key(request, Feedback())
         expected = f"throttle_user_{self.user.pk}_feedback"
         self.assertEqual(expected, cache_key)
