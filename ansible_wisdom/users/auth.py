--- conflicted
+++ resolved
@@ -77,11 +77,7 @@
         strategy = load_strategy()
         backend = load_backend(strategy, 'oidc', redirect_uri=None)
         key = backend.find_valid_key(access_token)
-<<<<<<< HEAD
-        rsakey = jwt.algorithms.RSAAlgorithm.from_jwk(key)
-=======
         rsakey = jwt.PyJWK(key)
->>>>>>> dac76191
 
         # Decode and verify access token using extracted public key
         decoded_token = jwt.decode(
