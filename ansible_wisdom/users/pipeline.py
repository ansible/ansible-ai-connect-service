--- conflicted
+++ resolved
@@ -92,11 +92,7 @@
         return
 
     key = backend.find_valid_key(response['access_token'])
-<<<<<<< HEAD
-    rsakey = jwt.algorithms.RSAAlgorithm.from_jwk(key)
-=======
     rsakey = jwt.PyJWK(key)
->>>>>>> dac76191
     payload = jwt.decode(
         response['access_token'],
         rsakey.key,
