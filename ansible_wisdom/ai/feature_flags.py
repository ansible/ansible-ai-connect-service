import logging
from enum import Enum

from django.conf import settings
from ldclient import Context
from users.models import User

logger = logging.getLogger(__name__)


class WisdomFlags(str, Enum):
    MODEL_NAME = "model_name"  # model name selection


class FeatureFlags:
    def __init__(self):
        if settings.LAUNCHDARKLY_SDK_KEY:
            import ldclient
            import uwsgidecorators
            from ldclient.config import Config

<<<<<<< HEAD
=======
            @uwsgidecorators.postfork
>>>>>>> b863bbce
            def create_ld_client():
                ldclient.set_config(Config(settings.LAUNCHDARKLY_SDK_KEY))
                client = ldclient.get()
                logger.info("feature flag client initialized")
                return client

<<<<<<< HEAD
            try:
                import uwsgidecorators

                uwsgidecorators.postfork(create_ld_client)
            except ImportError:
                pass

=======
>>>>>>> b863bbce
            self.client = create_ld_client()
        else:
            self.client = None

    def get(self, name: str, user: User, default: str):
        if self.client:
            if user.is_anonymous:
                user_context = Context.builder("AnonymousUser").anonymous(True).build()
            else:
                groups = list(user.groups.values_list("name", flat=True))
                userId = str(user.uuid)

                logger.debug(f"constructing user context for {userId}")
                user_context = (
                    Context.builder(userId)
                    .set("username", user.username)
                    .set("groups", groups)
                    .build()
                )
            logger.debug(f"retrieving feature flag {name}")
            return self.client.variation(name, user_context, default)
        else:
            raise Exception("feature flag client is not initialized")<|MERGE_RESOLUTION|>--- conflicted
+++ resolved
@@ -19,17 +19,13 @@
             import uwsgidecorators
             from ldclient.config import Config
 
-<<<<<<< HEAD
-=======
             @uwsgidecorators.postfork
->>>>>>> b863bbce
             def create_ld_client():
                 ldclient.set_config(Config(settings.LAUNCHDARKLY_SDK_KEY))
                 client = ldclient.get()
                 logger.info("feature flag client initialized")
                 return client
 
-<<<<<<< HEAD
             try:
                 import uwsgidecorators
 
@@ -37,8 +33,6 @@
             except ImportError:
                 pass
 
-=======
->>>>>>> b863bbce
             self.client = create_ld_client()
         else:
             self.client = None
