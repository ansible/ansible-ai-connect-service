#  Copyright Red Hat
#
#  Licensed under the Apache License, Version 2.0 (the "License");
#  you may not use this file except in compliance with the License.
#  You may obtain a copy of the License at
#
#      http://www.apache.org/licenses/LICENSE-2.0
#
#  Unless required by applicable law or agreed to in writing, software
#  distributed under the License is distributed on an "AS IS" BASIS,
#  WITHOUT WARRANTIES OR CONDITIONS OF ANY KIND, either express or implied.
#  See the License for the specific language governing permissions and
#  limitations under the License.

import json

from django.conf import settings
from prometheus_client import Counter
from rest_framework.exceptions import APIException

from ansible_ai_connect.ai.api.model_client.exceptions import (
    ModelTimeoutError,
    WcaException,
)

completions_return_code = Counter(
    "model_prediction_return_code", "The return code of model prediction requests", ["code"]
)

process_error_count = Counter(
    "wisdom_service_processing_error",
    "Error counts at pre-process/prediction/post-process etc stages",
    ["stage"],
)


class BaseWisdomAPIException(APIException):
    def __init__(self, *args, cause=None, **kwargs):
        completions_return_code.labels(code=self.status_code).inc()
        super().__init__(*args, **kwargs)
        if settings.SEGMENT_WRITE_KEY and cause:
            model_id = self.get_model_id_from_exception(cause)
            if model_id:
                self.model_id = model_id

    @staticmethod
    def get_model_id_from_exception(cause):
        """Attempt to get model_id in the request data embedded in a cause."""
        model_id = None
        if isinstance(cause, (WcaException, ModelTimeoutError)):
            model_id = cause.model_id
        elif isinstance(cause, dict) and "model_id" in cause:
            model_id = cause.get("model_id")
        else:
            backend_request_body = getattr(getattr(cause, "request", None), "body", None)
            if backend_request_body:
                try:
                    o = json.loads(backend_request_body)
                    model_id = o.get("model_id", model_id)
                except Exception:
                    pass
        return model_id


class WisdomEmptyResponse(BaseWisdomAPIException):
    status_code = 204


class WisdomBadRequest(BaseWisdomAPIException):
    status_code = 400


class WisdomAccessDenied(BaseWisdomAPIException):
    status_code = 403


class PreprocessInvalidYamlException(WisdomBadRequest):
    default_code = "error__preprocess_invalid_yaml"
    default_detail = "Request contains invalid yaml."


class PostprocessException(WisdomEmptyResponse):
    # Do not prefix with error__ to allow correlation with older Segment events
    default_code = "postprocess_error"
    default_detail = "A postprocess error occurred."


class ModelTimeoutException(WisdomEmptyResponse):
    # Do not prefix with error__ to allow correlation with older Segment events
    default_code = "model_timeout"
    default_detail = "An timeout occurred attempting to complete the request."


class WcaBadRequestException(WisdomEmptyResponse):
    default_code = "error__wca_bad_request"
    default_detail = "WCA returned a bad request response."


class WcaInvalidModelIdException(WisdomAccessDenied):
    default_code = "error__wca_invalid_model_id"
    default_detail = "WCA Model ID is invalid. Please contact your administrator."


class WcaKeyNotFoundException(WisdomAccessDenied):
    default_code = "error__wca_key_not_found"
    default_detail = "A WCA Api Key was expected but not found. Please contact your administrator."


class WcaModelIdNotFoundException(WisdomAccessDenied):
    default_code = "error__wca_model_id_not_found"
    default_detail = "A WCA Model ID was expected but not found. Please contact your administrator."


class WcaNoDefaultModelIdException(WisdomAccessDenied):
    default_code = "error__no_default_model_id"
    default_detail = "No default WCA Model ID was found."


class WcaSuggestionIdCorrelationFailureException(BaseWisdomAPIException):
    status_code = 500
    default_code = "error__wca_suggestion_correlation_failed"
    default_detail = "WCA Request/Response Suggestion ID correlation failed."


class WcaEmptyResponseException(WisdomEmptyResponse):
    default_code = "error__wca_empty_response"
    default_detail = "WCA returned an empty response."


class WcaCloudflareRejectionException(WisdomBadRequest):
    default_code = "error__wca_cloud_flare_rejection"
    default_detail = "Cloudflare rejected the request. Please contact your administrator."


class WcaUserTrialExpiredException(WisdomAccessDenied):
    default_code = "permission_denied__user_trial_expired"
    default_detail = "User trial expired. Please contact your administrator."


class ServiceUnavailable(BaseWisdomAPIException):
    status_code = 503
    default_code = "service_unavailable"
    default_detail = "An error occurred attempting to complete the request."


class FeatureNotAvailable(BaseWisdomAPIException):
    status_code = 404
    default_code = "feature_not_available"
    default_detail = "The feature is not available."


class InternalServerError(BaseWisdomAPIException):
    status_code = 500
    default_code = "internal_server"
    default_detail = "An error occurred attempting to complete the request."


class FeedbackValidationException(WisdomBadRequest):
    default_code = "error__feedback_validation"

    def __init__(self, detail, *args, **kwargs):
        super().__init__(detail, *args, **kwargs)


class FeedbackInternalServerException(BaseWisdomAPIException):
    status_code = 500
<<<<<<< HEAD
    default_code = 'error__feedback_internal_server'
    default_detail = 'Failed to send feedback'
=======
    default_code = "error__feedback_internal_server"
    default_detail = "Failed to send feedback"


class AttributionException(BaseWisdomAPIException):
    status_code = 503
    default_code = "error__attribution_exception"
    default_detail = "Unable to complete the request"
>>>>>>> 961443d8
<|MERGE_RESOLUTION|>--- conflicted
+++ resolved
@@ -164,16 +164,5 @@
 
 class FeedbackInternalServerException(BaseWisdomAPIException):
     status_code = 500
-<<<<<<< HEAD
     default_code = 'error__feedback_internal_server'
-    default_detail = 'Failed to send feedback'
-=======
-    default_code = "error__feedback_internal_server"
-    default_detail = "Failed to send feedback"
-
-
-class AttributionException(BaseWisdomAPIException):
-    status_code = 503
-    default_code = "error__attribution_exception"
-    default_detail = "Unable to complete the request"
->>>>>>> 961443d8
+    default_detail = 'Failed to send feedback'