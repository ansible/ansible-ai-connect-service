--- conflicted
+++ resolved
@@ -270,15 +270,8 @@
             return {'SecretString': 'free_model_id'}
 
         self.mock_secret_manager.get_secret.side_effect = mock_get_secret_free_model_id
-<<<<<<< HEAD
-        with self.assertLogs(logger='root', level='ERROR') as log:
-            r = self.client.get(reverse('wca_model_id_validator'))
-            self.assertEqual(r.status_code, HTTPStatus.BAD_REQUEST)
-            self.assertInLog("ai.api.model_client.exceptions.WcaInvalidModelId", log)
-=======
         r = self.client.get(reverse('wca_model_id_validator'))
         self.assertEqual(r.status_code, HTTPStatus.OK)
->>>>>>> e2df9502
 
     def test_validate_error_wrong_model_id(self, *args):
         self.user.organization_id = '123'
