--- conflicted
+++ resolved
@@ -195,15 +195,6 @@
     if model_id is None:
         logger.error('No Model Id key specified.')
         raise WcaModelIdNotFound
-<<<<<<< HEAD
-    if model_id == settings.ANSIBLE_WCA_FREE_MODEL_ID:
-        logger.error(
-            'Cannot use a non-commercial Model Id. '
-            'Please contact with your organization\'s system administration.'
-        )
-        raise WcaInvalidModelId
-=======
->>>>>>> e2df9502
 
     # If no validation issues, let's infer (given an api_key and model_id)
     # and expect some prediction (result), otherwise an exception will be raised.
