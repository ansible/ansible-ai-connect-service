import json
import logging
import re
import time

import yaml
from ansible_anonymizer import anonymizer
from django.apps import apps
from django.conf import settings
from django.http import QueryDict
from django_prometheus.conf import NAMESPACE
from drf_spectacular.utils import OpenApiResponse, extend_schema
from prometheus_client import Counter, Histogram
from rest_framework import serializers
from rest_framework import status as rest_framework_status
from rest_framework.exceptions import APIException
from rest_framework.generics import GenericAPIView
from rest_framework.response import Response
from rest_framework.throttling import UserRateThrottle
from rest_framework.views import APIView
from users.models import User
from yaml.error import MarkedYAMLError

from .. import search as ai_search
from ..feature_flags import FeatureFlags
from . import formatter as fmtr
from .data.data_model import APIPayload, ModelMeshPayload
from .model_client.exceptions import ModelTimeoutError
from .permissions import AcceptedTermsPermission
from .serializers import (
    AnsibleContentFeedback,
    AttributionRequestSerializer,
    AttributionResponseSerializer,
    CompletionRequestSerializer,
    CompletionResponseSerializer,
    FeedbackRequestSerializer,
    InlineSuggestionFeedback,
)
from .utils.segment import send_segment_event

logger = logging.getLogger(__name__)

feature_flags = FeatureFlags()


completions_hist = Histogram(
    'model_prediction_latency_seconds',
    "Histogram of model prediction processing time",
    namespace=NAMESPACE,
)
completions_return_code = Counter(
    'model_prediction_return_code', 'The return code of model prediction requests', ['code']
)
attribution_encoding_hist = Histogram(
    'model_attribution_encoding_latency_seconds',
    "Histogram of model attribution encoding processing time",
    namespace=NAMESPACE,
)
attribution_search_hist = Histogram(
    'model_attribution_search_latency_seconds',
    "Histogram of model attribution search processing time",
    namespace=NAMESPACE,
)
preprocess_hist = Histogram(
    'preprocessing_latency_seconds',
    "Histogram of pre-processing time",
    namespace=NAMESPACE,
)
postprocess_hist = Histogram(
    'postprocessing_latency_seconds',
    "Histogram of post-processing time",
    namespace=NAMESPACE,
)
process_error_count = Counter(
    'process_error', "Error counts at pre-process/prediction/post-process stages", ['stage']
)


class BaseWisdomAPIException(APIException):
    def __init__(self, *args, **kwargs):
        completions_return_code.labels(code=self.status_code).inc()
        super().__init__(*args, **kwargs)


class PostprocessException(BaseWisdomAPIException):
    status_code = 204
    error_type = 'postprocess_error'


class ModelTimeoutException(BaseWisdomAPIException):
    status_code = 204
    error_type = 'model_timeout'


class ServiceUnavailable(BaseWisdomAPIException):
    status_code = 503
    default_detail = {"message": "An error occurred attempting to complete the request"}


class InternalServerError(BaseWisdomAPIException):
    status_code = 500
    default_detail = {"message": "An error occurred attempting to complete the request"}


class Completions(APIView):
    """
    Returns inline code suggestions based on a given Ansible editor context.
    """

    from oauth2_provider.contrib.rest_framework import IsAuthenticatedOrTokenHasScope
    from rest_framework import permissions

    permission_classes = [
        permissions.IsAuthenticated,
        IsAuthenticatedOrTokenHasScope,
        AcceptedTermsPermission,
    ]
    required_scopes = ['read', 'write']

    @extend_schema(
        request=CompletionRequestSerializer,
        responses={
            200: CompletionResponseSerializer,
            204: OpenApiResponse(description='Empty response'),
            400: OpenApiResponse(description='Bad Request'),
            401: OpenApiResponse(description='Unauthorized'),
            429: OpenApiResponse(description='Request was throttled'),
            503: OpenApiResponse(description='Service Unavailable'),
        },
        summary="Inline code suggestions",
    )
    def post(self, request) -> Response:
        # Here `request` is a DRF wrapper around Django's original
        # WSGIRequest object.  It holds the original as
        # `self._request`, and that's the one we need to modify to
        # make this available to the middleware.
        request._request._suggestion_id = request.data.get('suggestionId')

        model_mesh_client = apps.get_app_config("ai").model_mesh_client
        request_serializer = CompletionRequestSerializer(data=request.data)
        try:
            request_serializer.is_valid(raise_exception=True)
            request._request._suggestion_id = str(request_serializer.validated_data['suggestionId'])
        except Exception as exc:
            process_error_count.labels(stage='request_serialization_validation').inc()
            logger.warn(f'failed to validate request:\nException:\n{exc}')
            raise exc
        payload = APIPayload(**request_serializer.validated_data)
        payload.userId = request.user.uuid
        model_name = payload.model_name
        model_tuple = feature_flags.get("model_name", request.user, "")
        logger.debug(f"flag model_name has value {model_tuple}")
        match = re.search(r"(.+):(.+):(.+):(.+)", model_tuple)
        if match:
            server, port, model_name, index = match.groups()
            logger.info(f"selecting model '{model_name}@{server}:{port}'")
            model_mesh_client.set_inference_url(f"{server}:{port}")
        original_indent = payload.prompt.find("name")

        try:
            start_time = time.time()
            payload.context, payload.prompt = self.preprocess(payload.context, payload.prompt)
        except Exception as exc:
            process_error_count.labels(stage='pre-processing').inc()
            # return the original prompt, context
            logger.error(
                f'failed to preprocess:\n{payload.context}{payload.prompt}\nException:\n{exc}'
            )
            message = (
                'Request contains invalid prompt'
                if isinstance(exc, fmtr.InvalidPromptException)
                else 'Request contains invalid yaml'
            )
            return Response({'message': message}, status=400)
        finally:
            duration = round((time.time() - start_time) * 1000, 2)
            preprocess_hist.observe(duration / 1000)  # millisec to seconds

        model_mesh_payload = ModelMeshPayload(
            instances=[
                {
                    "prompt": payload.prompt,
                    "context": payload.context,
                    "userId": str(payload.userId) if payload.userId else None,
                    "suggestionId": str(payload.suggestionId),
                }
            ]
        )
        data = model_mesh_payload.dict()
        logger.debug(f"input to inference for suggestion id {payload.suggestionId}:\n{data}")

        predictions = None
        exception = None
        start_time = time.time()
        try:
            predictions = model_mesh_client.infer(data, model_name=model_name)
        except ModelTimeoutError as exc:
            exception = exc
            logger.warn(
                f"model timed out after {settings.ANSIBLE_AI_MODEL_MESH_API_TIMEOUT} seconds"
                f" for suggestion {payload.suggestionId}"
            )
            raise ModelTimeoutException
        except Exception as exc:
            exception = exc
            logger.exception(f"error requesting completion for suggestion {payload.suggestionId}")
            raise ServiceUnavailable
        finally:
            process_error_count.labels(stage='prediction').inc()
            duration = round((time.time() - start_time) * 1000, 2)
            completions_hist.observe(duration / 1000)  # millisec back to seconds
            ano_predictions = anonymizer.anonymize_struct(predictions)
            event = {
                "duration": duration,
                "exception": exception is not None,
                "problem": None if exception is None else exception.__class__.__name__,
                "request": data,
                "response": ano_predictions,
                "suggestionId": str(payload.suggestionId),
            }
            send_segment_event(event, "prediction", request.user)

        logger.debug(
            f"response from inference for suggestion id {payload.suggestionId}:\n{predictions}"
        )
        postprocessed_predictions = None
        try:
            start_time = time.time()
            postprocessed_predictions = self.postprocess(
                ano_predictions,
                payload.prompt,
                payload.context,
                request.user,
                payload.suggestionId,
                indent=original_indent,
            )
        except Exception:
            process_error_count.labels(stage='post-processing').inc()
            logger.exception(
                f"error postprocessing prediction for suggestion {payload.suggestionId}"
            )
            raise PostprocessException
        finally:
            duration = round((time.time() - start_time) * 1000, 2)
            postprocess_hist.observe(duration / 1000)  # millisec to seconds

        logger.debug(
            f"response from postprocess for "
            f"suggestion id {payload.suggestionId}:\n{postprocessed_predictions}"
        )
        try:
            postprocessed_predictions.update(
                {
                    "modelName": model_name,
                    "suggestionId": payload.suggestionId,
                }
            )
            response_serializer = CompletionResponseSerializer(data=postprocessed_predictions)
            response_serializer.is_valid(raise_exception=True)
        except Exception:
            process_error_count.labels(stage='response_serialization_validation').inc()
            logger.exception(
                f"error serializing final response for suggestion {payload.suggestionId}"
            )
            raise InternalServerError
        completions_return_code.labels(code=200).inc()
        return Response(postprocessed_predictions, status=200)

    def preprocess(self, context, prompt):
        context, prompt = fmtr.preprocess(context, prompt)

        return context, prompt

    def postprocess(self, recommendation, prompt, context, user, suggestion_id, indent):
        ari_caller = apps.get_app_config("ai").get_ari_caller()
        if not ari_caller:
            logger.warn('skipped ari post processing because ari was not initialized')

        for i, recommendation_yaml in enumerate(recommendation["predictions"]):
            if ari_caller:
                start_time = time.time()
                truncated_yaml = None
                recommendation_problem = None
                # check if the recommendation_yaml is a valid YAML
                try:
                    _ = yaml.safe_load(recommendation_yaml)
                except Exception as exc:
                    # the recommendation YAML can have a broken line at the bottom
                    # because the token size of the wisdom model is limited.
                    # so we try truncating the last line of the recommendation here.
                    truncated, truncated_yaml = truncate_recommendation_yaml(recommendation_yaml)
                    if truncated:
                        try:
                            _ = yaml.safe_load(truncated_yaml)
                        except Exception as exc:
                            recommendation_problem = exc
                    else:
                        recommendation_problem = exc
                    if recommendation_problem:
                        logger.error(
                            f'recommendation_yaml is not a valid YAML: '
                            f'\n{recommendation_yaml}'
                            f'\nException:\n{recommendation_problem}'
                        )

                exception = None
                postprocessed_yaml = None
                postprocess_detail = None
                try:
                    # if the recommentation is not a valid yaml, record it as an exception
                    if recommendation_problem:
                        exception = recommendation_problem
                    else:
                        # otherwise, do postprocess here
                        logger.debug(
                            f"suggestion id: {suggestion_id}, "
                            f"original recommendation: \n{recommendation_yaml}"
                        )
                        if truncated_yaml:
                            logger.debug(
                                f"suggestion id: {suggestion_id}, "
                                f"truncated recommendation: \n{truncated_yaml}"
                            )
                            recommendation_yaml = truncated_yaml
                        postprocessed_yaml, postprocess_detail = ari_caller.postprocess(
                            recommendation_yaml, prompt, context
                        )
                        logger.debug(
                            f"suggestion id: {suggestion_id}, "
                            f"post-processed recommendation: \n{postprocessed_yaml}"
                        )
                        logger.debug(
                            f"suggestion id: {suggestion_id}, "
                            f"post-process detail: {json.dumps(postprocess_detail)}"
                        )
                        recommendation["predictions"][i] = postprocessed_yaml
                except Exception as exc:
                    exception = exc
                    # return the original recommendation if we failed to postprocess
                    logger.exception(
                        f'failed to postprocess recommendation with prompt {prompt} '
                        f'context {context} and model recommendation {recommendation}'
                    )
                finally:
                    self.write_to_segment(
                        user,
                        suggestion_id,
                        recommendation_yaml,
                        truncated_yaml,
                        postprocessed_yaml,
                        postprocess_detail,
                        exception,
                        start_time,
                    )
                    if exception:
                        raise exception

            # adjust indentation as per default ansible-lint configuration
            indented_yaml = fmtr.adjust_indentation(recommendation["predictions"][i])

            # restore original indentation
            indented_yaml = fmtr.restore_indentation(indented_yaml, indent)
            recommendation["predictions"][i] = indented_yaml
            logger.debug(
                f"suggestion id: {suggestion_id}, indented recommendation: \n{indented_yaml}"
            )
            continue
        return recommendation

    def write_to_segment(
        self,
        user,
        suggestion_id,
        recommendation_yaml,
        truncated_yaml,
        postprocessed_yaml,
        postprocess_detail,
        exception,
        start_time,
    ):
        duration = round((time.time() - start_time) * 1000, 2)
        problem = exception.problem if isinstance(exception, MarkedYAMLError) else None
        event = {
            "exception": exception is not None,
            "problem": problem,
            "duration": duration,
            "recommendation": recommendation_yaml,
            "truncated": truncated_yaml,
            "postprocessed": postprocessed_yaml,
            "detail": postprocess_detail,
            "suggestionId": str(suggestion_id) if suggestion_id else None,
        }
        send_segment_event(event, "postprocess", user)


class Feedback(APIView):
    """
    Feedback API for the AI service
    """

    from oauth2_provider.contrib.rest_framework import IsAuthenticatedOrTokenHasScope
    from rest_framework import permissions

    permission_classes = [
        permissions.IsAuthenticated,
        IsAuthenticatedOrTokenHasScope,
        AcceptedTermsPermission,
    ]
    required_scopes = ['read', 'write']

    @extend_schema(
        request=FeedbackRequestSerializer,
        responses={
            200: OpenApiResponse(description='Success'),
            400: OpenApiResponse(description='Bad Request'),
            401: OpenApiResponse(description='Unauthorized'),
        },
        summary="Feedback API for the AI service",
    )
    def post(self, request) -> Response:
        exception = None
        inline_suggestion_data = {}
        ansible_content_data = {}
        try:
            request_serializer = FeedbackRequestSerializer(data=request.data)
            request_serializer.is_valid(raise_exception=True)
            validated_data = request_serializer.validated_data
            logger.info(f"feedback request payload from client: {validated_data}")
            inline_suggestion_data = validated_data.get("inlineSuggestion")
            ansible_content_data = validated_data.get("ansibleContent")
            return Response({"message": "Success"}, status=rest_framework_status.HTTP_200_OK)
        except serializers.ValidationError as exc:
            exception = exc
            return Response({"message": str(exc)}, status=exc.status_code)
        except Exception as exc:
            exception = exc
            return Response(
                {"message": "Failed to send feedback"},
                status=rest_framework_status.HTTP_500_INTERNAL_SERVER_ERROR,
            )
        finally:
            self.write_to_segment(
                request.user, inline_suggestion_data, ansible_content_data, exception, request.data
            )

    def write_to_segment(
        self,
        user: User,
        inline_suggestion_data: InlineSuggestionFeedback,
        ansible_content_data: AnsibleContentFeedback,
        exception: Exception = None,
        request_data=None,
    ) -> None:
        if inline_suggestion_data:
            event = {
                "latency": inline_suggestion_data.get('latency'),
                "userActionTime": inline_suggestion_data.get('userActionTime'),
                "action": inline_suggestion_data.get('action'),
                "suggestionId": str(inline_suggestion_data.get('suggestionId', '')),
                "activityId": str(inline_suggestion_data.get('activityId', '')),
                "exception": exception is not None,
            }
            send_segment_event(event, "inlineSuggestionFeedback", user)
        if ansible_content_data:
            event = {
                "content": ansible_content_data.get('content'),
                "documentUri": ansible_content_data.get('documentUri'),
                "trigger": ansible_content_data.get('trigger'),
                "activityId": str(ansible_content_data.get('activityId', '')),
                "exception": exception is not None,
            }
            send_segment_event(event, "ansibleContentFeedback", user)
        if exception and not inline_suggestion_data and not ansible_content_data:
            event_type = (
                "inlineSuggestionFeedback"
                if ("inlineSuggestion" in request_data)
                else "ansibleContentFeedback"
            )
            event = {
                "data": request_data,
                "exception": str(exception),
            }
            send_segment_event(event, event_type, user)


def truncate_recommendation_yaml(recommendation_yaml: str) -> tuple[bool, str]:
    lines = recommendation_yaml.splitlines()
    lines = [line for line in lines if line.strip() != ""]

    # process the input only when it has multiple lines
    if len(lines) < 2:
        return False, recommendation_yaml

    # if the last line can be parsed as YAML successfully,
    # we do not need to try truncating.
    last_line = lines[-1]
    is_last_line_valid = False
    try:
        _ = yaml.safe_load(last_line)
        is_last_line_valid = True
    except Exception:
        pass
    if is_last_line_valid:
        return False, recommendation_yaml

    truncated_yaml = "\n".join(lines[:-1])
    return True, truncated_yaml


class Attributions(GenericAPIView):
    """
    Returns attributions that were the highest likelihood sources for a given code suggestion.
    """

    serializer_class = AttributionRequestSerializer

    from oauth2_provider.contrib.rest_framework import IsAuthenticatedOrTokenHasScope
    from rest_framework import permissions

    permission_classes = [
        permissions.IsAuthenticated,
        IsAuthenticatedOrTokenHasScope,
        AcceptedTermsPermission,
    ]
    required_scopes = ['read', 'write']

    @extend_schema(
        request=AttributionRequestSerializer,
        responses={
            200: AttributionResponseSerializer,
            400: OpenApiResponse(description='Bad Request'),
            401: OpenApiResponse(description='Unauthorized'),
            429: OpenApiResponse(description='Request was throttled'),
            503: OpenApiResponse(description='Service Unavailable'),
        },
        summary="Code suggestion attributions",
    )
    def post(self, request) -> Response:
        serializer = self.get_serializer(data=request.data)
        serializer.is_valid(raise_exception=True)

        suggestion_id = str(serializer.validated_data.get('suggestionId', ''))
        start_time = time.time()
        try:
<<<<<<< HEAD
            resp_serializer = self.perform_search(serializer, request.user)
=======
            encode_duration, search_duration, resp_serializer = self.perform_search(serializer)
>>>>>>> b9a4501d
        except Exception as exc:
            logger.error(f"Failed to search for attributions\nException:\n{exc}")
            return Response({'message': "Unable to complete the request"}, status=503)
        duration = round((time.time() - start_time) * 1000, 2)
        attribution_encoding_hist.observe(encode_duration / 1000)
        attribution_search_hist.observe(search_duration / 1000)
        # Currently the only thing from Attributions that is going to Segment is the
        # inferred sources, which do not seem to need anonymizing.
        self.write_to_segment(
            request.user,
            suggestion_id,
            duration,
            encode_duration,
            search_duration,
            resp_serializer.validated_data,
        )

        return Response(resp_serializer.data, status=rest_framework_status.HTTP_200_OK)

<<<<<<< HEAD
    def perform_search(self, serializer, user: User):
        index = None
        model_tuple = feature_flags.get("model_name", user, "")
        logger.debug(f"flag model_name has value {model_tuple}")
        match = re.search(r"(.+):(.+):(.+):(.+)", model_tuple)
        if match:
            *_, index = match.groups()
            logger.info(f"using index '{index}' for content matchin")
        data = ai_search.search(serializer.validated_data['suggestion'], index)
        resp_serializer = AttributionResponseSerializer(data=data)
        if not resp_serializer.is_valid():
            logger.error(resp_serializer.errors)
        return resp_serializer
=======
    def perform_search(self, serializer):
        data = ai_search.search(serializer.validated_data['suggestion'])
        resp_serializer = AttributionResponseSerializer(data={'attributions': data['attributions']})
        if not resp_serializer.is_valid():
            logging.error(resp_serializer.errors)
        return data['meta']['encode_duration'], data['meta']['search_duration'], resp_serializer
>>>>>>> b9a4501d

    def write_to_segment(
        self, user, suggestion_id, duration, encode_duration, search_duration, attribution_data
    ):
        attributions = attribution_data.get('attributions', [])
        event = {
            'suggestionId': suggestion_id,
            'duration': duration,
            'encode_duration': encode_duration,
            'search_duration': search_duration,
            'attributions': attributions,
        }
        send_segment_event(event, "attribution", user)<|MERGE_RESOLUTION|>--- conflicted
+++ resolved
@@ -542,11 +542,7 @@
         suggestion_id = str(serializer.validated_data.get('suggestionId', ''))
         start_time = time.time()
         try:
-<<<<<<< HEAD
-            resp_serializer = self.perform_search(serializer, request.user)
-=======
-            encode_duration, search_duration, resp_serializer = self.perform_search(serializer)
->>>>>>> b9a4501d
+            encode_duration, search_duration, resp_serializer = self.perform_search(serializer, request.user)
         except Exception as exc:
             logger.error(f"Failed to search for attributions\nException:\n{exc}")
             return Response({'message': "Unable to complete the request"}, status=503)
@@ -566,7 +562,6 @@
 
         return Response(resp_serializer.data, status=rest_framework_status.HTTP_200_OK)
 
-<<<<<<< HEAD
     def perform_search(self, serializer, user: User):
         index = None
         model_tuple = feature_flags.get("model_name", user, "")
@@ -576,18 +571,10 @@
             *_, index = match.groups()
             logger.info(f"using index '{index}' for content matchin")
         data = ai_search.search(serializer.validated_data['suggestion'], index)
-        resp_serializer = AttributionResponseSerializer(data=data)
-        if not resp_serializer.is_valid():
-            logger.error(resp_serializer.errors)
-        return resp_serializer
-=======
-    def perform_search(self, serializer):
-        data = ai_search.search(serializer.validated_data['suggestion'])
         resp_serializer = AttributionResponseSerializer(data={'attributions': data['attributions']})
         if not resp_serializer.is_valid():
             logging.error(resp_serializer.errors)
         return data['meta']['encode_duration'], data['meta']['search_duration'], resp_serializer
->>>>>>> b9a4501d
 
     def write_to_segment(
         self, user, suggestion_id, duration, encode_duration, search_duration, attribution_data
