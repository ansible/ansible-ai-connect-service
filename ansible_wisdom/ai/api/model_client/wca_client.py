--- conflicted
+++ resolved
@@ -32,19 +32,13 @@
         rh_user_has_seat = model_input.get("instances", [{}])[0].get("rh_user_has_seat", False)
         organization_id = model_input.get("instances", [{}])[0].get("organization_id", None)
 
-<<<<<<< HEAD
         if prompt.endswith('\n') is False:
             prompt = f"{prompt}\n"
 
-        data = {
-            "model_id": model_name,
-            "prompt": f"{context}{prompt}",
-=======
         model_id = self.get_model_id(rh_user_has_seat, organization_id, model_name)
         data = {
             "model_id": model_id,
-            "prompt": f"{context}{prompt}\n",
->>>>>>> 0e92d43b
+            "prompt": f"{context}{prompt}",
         }
 
         logger.debug(f"Inference API request payload: {data}")
