#!/usr/bin/env python3

#  Copyright Red Hat
#
#  Licensed under the Apache License, Version 2.0 (the "License");
#  you may not use this file except in compliance with the License.
#  You may obtain a copy of the License at
#
#      http://www.apache.org/licenses/LICENSE-2.0
#
#  Unless required by applicable law or agreed to in writing, software
#  distributed under the License is distributed on an "AS IS" BASIS,
#  WITHOUT WARRANTIES OR CONDITIONS OF ANY KIND, either express or implied.
#  See the License for the specific language governing permissions and
#  limitations under the License.
import json
import platform
import random
import string
import time
import uuid
from http import HTTPStatus
from typing import Any, Dict, Optional, Union
from unittest.mock import ANY, Mock, patch

import requests
from django.apps import apps
from django.conf import settings
from django.contrib.auth import get_user_model
from django.contrib.auth.models import Group
from django.core.cache import cache
from django.test import modify_settings, override_settings
from django.urls import reverse
from django.utils import timezone
from langchain_core.runnables import Runnable, RunnableConfig
from langchain_core.runnables.utils import Input, Output
from requests.exceptions import ReadTimeout
from rest_framework.exceptions import APIException
from rest_framework.test import APITransactionTestCase
from segment import analytics

from ansible_ai_connect.ai.api.data.data_model import APIPayload
from ansible_ai_connect.ai.api.exceptions import (
    FeedbackValidationException,
    ModelTimeoutException,
    PostprocessException,
    PreprocessInvalidYamlException,
    ServiceUnavailable,
    WcaBadRequestException,
    WcaCloudflareRejectionException,
    WcaEmptyResponseException,
    WcaInvalidModelIdException,
    WcaKeyNotFoundException,
    WcaModelIdNotFoundException,
    WcaNoDefaultModelIdException,
    WcaSuggestionIdCorrelationFailureException,
    WcaUserTrialExpiredException,
)
from ansible_ai_connect.ai.api.model_client.base import ModelMeshClient
from ansible_ai_connect.ai.api.model_client.exceptions import (
    ModelTimeoutError,
    WcaBadRequest,
    WcaEmptyResponse,
    WcaException,
    WcaInvalidModelId,
    WcaKeyNotFound,
    WcaModelIdNotFound,
    WcaNoDefaultModelId,
    WcaUserTrialExpired,
)
from ansible_ai_connect.ai.api.model_client.tests.test_wca_client import (
    WCA_REQUEST_ID_HEADER,
    MockResponse,
)
from ansible_ai_connect.ai.api.model_client.wca_client import WCAClient
from ansible_ai_connect.ai.api.pipelines.completion_context import CompletionContext
from ansible_ai_connect.ai.api.pipelines.completion_stages.post_process import (
    trim_whitespace_lines,
)
from ansible_ai_connect.ai.api.pipelines.completion_stages.pre_process import (
    completion_pre_process,
)
from ansible_ai_connect.ai.api.pipelines.completion_stages.response import (
    CompletionsPromptType,
)
from ansible_ai_connect.ai.api.serializers import CompletionRequestSerializer
from ansible_ai_connect.ai.api.utils import segment_analytics_telemetry
from ansible_ai_connect.main.tests.test_views import create_user_with_provider
from ansible_ai_connect.organizations.models import Organization
from ansible_ai_connect.test_utils import (
    WisdomAppsBackendMocking,
    WisdomLogAwareMixin,
    WisdomServiceLogAwareTestCase,
)
from ansible_ai_connect.users.constants import USER_SOCIAL_AUTH_PROVIDER_AAP

DEFAULT_SUGGESTION_ID = uuid.uuid4()


class MockedLLM(Runnable):
    def __init__(self, response_data):
        self.response_data = response_data

    def invoke(self, input: Input, config: Optional[RunnableConfig] = None) -> Output:
        return self.response_data


class MockedMeshClient(ModelMeshClient):
    def __init__(
        self,
        test,
        payload,
        response_data,
        test_inference_match=True,
        rh_user_has_seat=False,
    ):
        super().__init__(inference_url="dummy inference url")
        self.test = test
        self.test_inference_match = test_inference_match

        if "prompt" in payload:
            try:
                user = Mock(rh_user_has_seat=rh_user_has_seat)
                request = Mock(user=user)
                serializer = CompletionRequestSerializer(context={"request": request})
                data = serializer.validate(payload.copy())

                api_payload = APIPayload(prompt=data.get("prompt"), context=data.get("context"))
                api_payload.original_prompt = payload["prompt"]

                context = CompletionContext(
                    request=request,
                    payload=api_payload,
                )
                completion_pre_process(context)

                self.expects = {
                    "instances": [
                        {
                            "context": context.payload.context,
                            "prompt": context.payload.prompt,
                            "suggestionId": payload.get("suggestionId"),
                        }
                    ]
                }
            except Exception:  # ignore exception thrown here
                pass

        self.response_data = response_data

    def infer(self, request, model_input, model_id="", suggestion_id=None) -> Dict[str, Any]:
        if self.test_inference_match:
            self.test.assertEqual(model_input, self.expects)
        time.sleep(0.1)  # w/o this line test_rate_limit() fails...
        # i.e., still receives 200 after 10 API calls...
        return self.response_data

    def get_model_id(
        self,
        organization_id: Optional[int] = None,
        requested_model_id: str = "",
    ) -> str:
        return requested_model_id or ""

    def get_chat_model(self, model_id):
        return MockedLLM(self.response_data)

    def generate_playbook(
        self, request, text: str = "", create_outline: bool = False, outline: str = ""
    ) -> tuple[str, str]:
        return self.response_data, self.response_data

    def explain_playbook(self, request, content) -> str:
        return self.response_data


class WisdomServiceAPITestCaseBase(APITransactionTestCase, WisdomServiceLogAwareTestCase):
    @classmethod
    def setUpClass(cls):
        super().setUpClass()
        analytics.send = False  # do not send data to segment from unit tests
        segment_analytics_telemetry.send = False  # do not send data to segment from unit tests

    def setUp(self):
        super().setUp()
        self.username = "u" + "".join(random.choices(string.digits, k=5))
        self.password = "secret"
        email = "user@example.com"
        self.user = get_user_model().objects.create_user(
            username=self.username,
            email=email,
            password=self.password,
        )
        self.user.user_id = str(uuid.uuid4())
        self.user.community_terms_accepted = timezone.now()
        self.user.save()

        group_1, _ = Group.objects.get_or_create(name="Group 1")
        group_2, _ = Group.objects.get_or_create(name="Group 2")
        group_1.user_set.add(self.user)
        group_2.user_set.add(self.user)
        cache.clear()

    def tearDown(self):
        Organization.objects.filter(id=1).delete()
        self.user.delete()
        super().tearDown()

    def login(self):
        self.client.login(username=self.username, password=self.password)


@override_settings(ANSIBLE_AI_MODEL_MESH_API_TYPE="wca")
@override_settings(WCA_SECRET_BACKEND_TYPE="dummy")
class TestCompletionWCAView(WisdomAppsBackendMocking, WisdomServiceAPITestCaseBase):
    def stub_wca_client(
        self,
        status_code=None,
        mock_api_key=Mock(return_value="org-api-key"),
        mock_model_id=Mock(return_value="org-model-id"),
        response_data: dict = {
            "predictions": ["      ansible.builtin.apt:\n        name: apache2"]
        },
    ):
        model_input = {
            "prompt": "---\n- hosts: all\n  become: yes\n\n  tasks:\n    - name: Install Apache\n",
            "suggestionId": str(DEFAULT_SUGGESTION_ID),
        }
        response = MockResponse(
            json=response_data,
            status_code=status_code,
            headers={WCA_REQUEST_ID_HEADER: str(DEFAULT_SUGGESTION_ID)},
        )
        model_client = WCAClient(inference_url="https://wca_api_url")
        model_client.session.post = Mock(return_value=response)
        model_client.get_api_key = mock_api_key
        model_client.get_model_id = mock_model_id
        model_client.get_token = Mock(return_value={"access_token": "abc"})
        return model_client, model_input

    @override_settings(WCA_SECRET_DUMMY_SECRETS="1:valid")
    @override_settings(ENABLE_ARI_POSTPROCESS=False)
    def test_wca_completion(self):
        self.user.rh_user_has_seat = True
        self.user.organization = Organization.objects.get_or_create(id=1)[0]
        self.client.force_authenticate(user=self.user)

        stub = self.stub_wca_client(
            200,
        )
        model_client, model_input = stub
        self.mock_model_client_with(model_client)
        r = self.client.post(reverse("completions"), model_input)
        self.assertEqual(r.status_code, HTTPStatus.OK)
        model_client.get_token.assert_called_once()
        self.assertEqual(
            model_client.session.post.call_args.args[0],
            "https://wca_api_url/v1/wca/codegen/ansible",
        )
        self.assertEqual(
            model_client.session.post.call_args.kwargs["json"]["model_id"], "org-model-id"
        )

    @override_settings(WCA_SECRET_DUMMY_SECRETS="1:valid")
    @override_settings(ENABLE_ARI_POSTPROCESS=False)
    @override_settings(SEGMENT_WRITE_KEY="DUMMY_KEY_VALUE")
    def test_wca_completion_seated_user_missing_api_key(self):
        self.user.rh_user_has_seat = True
        self.user.organization = Organization.objects.get_or_create(id=1)[0]
        self.client.force_authenticate(user=self.user)

        stub = self.stub_wca_client(
            200,
            Mock(side_effect=WcaKeyNotFound),
        )
        model_client, model_input = stub
        self.mock_model_client_with(model_client)
        with self.assertLogs(logger="root", level="DEBUG") as log:
            r = self.client.post(reverse("completions"), model_input)
            self.assertEqual(r.status_code, HTTPStatus.FORBIDDEN)
            self.assert_error_detail(
                r, WcaKeyNotFoundException.default_code, WcaKeyNotFoundException.default_detail
            )
            self.assertInLog("A WCA Api Key was expected but not found", log)
            segment_events = self.extractSegmentEventsFromLog(log)
            self.assertTrue(len(segment_events) > 0)
            for event in segment_events:
                properties = event["properties"]
                self.assertEqual(properties["modelName"], "")
                if event["event"] == "completion":
                    self.assertEqual(properties["response"]["status_code"], 403)
                elif event["event"] == "prediction":
                    self.assertEqual(properties["problem"], "WcaKeyNotFound")

    @override_settings(WCA_SECRET_DUMMY_SECRETS="1:valid")
    @override_settings(ENABLE_ARI_POSTPROCESS=False)
    def test_wca_completion_user_not_linked_to_org(self):
        self.user.rh_user_has_seat = True
        self.user.organization = None
        self.client.force_authenticate(user=self.user)

        stub = self.stub_wca_client(
            200,
            mock_model_id=Mock(side_effect=WcaNoDefaultModelId),
        )
        model_client, model_input = stub
        self.mock_model_client_with(model_client)
        r = self.client.post(reverse("completions"), model_input)
        with self.assertLogs(logger="root", level="DEBUG") as log:
            r = self.client.post(reverse("completions"), model_input)
            self.assertEqual(r.status_code, HTTPStatus.FORBIDDEN)
            self.assert_error_detail(
                r,
                WcaNoDefaultModelIdException.default_code,
                WcaNoDefaultModelIdException.default_detail,
            )
            self.assertInLog("No default WCA Model ID was found for suggestion", log)

    @override_settings(WCA_SECRET_DUMMY_SECRETS="1:valid")
    @override_settings(ENABLE_ARI_POSTPROCESS=False)
    def test_wca_completion_seated_user_missing_model_id(self):
        self.user.rh_user_has_seat = True
        self.user.organization = Organization.objects.get_or_create(id=1)[0]
        self.client.force_authenticate(user=self.user)

        stub = self.stub_wca_client(
            200,
            mock_model_id=Mock(side_effect=WcaModelIdNotFound),
        )
        model_client, model_input = stub
        self.mock_model_client_with(model_client)
        with self.assertLogs(logger="root", level="DEBUG") as log:
            r = self.client.post(reverse("completions"), model_input)
            self.assertEqual(r.status_code, HTTPStatus.FORBIDDEN)
            self.assert_error_detail(
                r,
                WcaModelIdNotFoundException.default_code,
                WcaModelIdNotFoundException.default_detail,
            )
            self.assertInLog("A WCA Model ID was expected but not found", log)

    @override_settings(WCA_SECRET_DUMMY_SECRETS="1:valid")
    @override_settings(ENABLE_ARI_POSTPROCESS=False)
    def test_wca_completion_seated_user_garbage_model_id(self):
        self.user.rh_user_has_seat = True
        self.user.organization = Organization.objects.get_or_create(id=1)[0]
        self.client.force_authenticate(user=self.user)

        stub = self.stub_wca_client(
            400,
            mock_model_id=Mock(return_value="garbage"),
            response_data={"error": "Bad request: [('value_error', ('body', 'model_id'))]"},
        )
        model_client, model_input = stub
        self.mock_model_client_with(model_client)
        with self.assertLogs(logger="root", level="DEBUG") as log:
            r = self.client.post(reverse("completions"), model_input)
            self.assertEqual(r.status_code, HTTPStatus.FORBIDDEN)
            self.assert_error_detail(
                r,
                WcaInvalidModelIdException.default_code,
                WcaInvalidModelIdException.default_detail,
            )
            self.assertInLog("WCA Model ID is invalid", log)

    @override_settings(WCA_SECRET_DUMMY_SECRETS="1:valid")
    @override_settings(ENABLE_ARI_POSTPROCESS=False)
    def test_wca_completion_seated_user_not_quite_valid_model_id(self):
        self.user.rh_user_has_seat = True
        self.user.organization = Organization.objects.get_or_create(id=1)[0]
        self.client.force_authenticate(user=self.user)

        stub = self.stub_wca_client(
            400,
            mock_model_id=Mock(
                return_value="\\b8a86397-ef64-4ddb-bbf4-a2fd164577bb<|sepofid|>granite-3b"
            ),
            response_data={
                "detail": "Failed to parse space ID and model ID: Input should be a valid UUID,"
                " invalid character: expected an optional prefix of `urn:uuid:`"
                " followed by [0-9a-fA-F-], found `\\` at 1"
            },
        )
        model_client, model_input = stub
        self.mock_model_client_with(model_client)
        with self.assertLogs(logger="root", level="DEBUG") as log:
            r = self.client.post(reverse("completions"), model_input)
            self.assertEqual(r.status_code, HTTPStatus.FORBIDDEN)
            self.assert_error_detail(
                r,
                WcaInvalidModelIdException.default_code,
                WcaInvalidModelIdException.default_detail,
            )
            self.assertInLog("WCA Model ID is invalid", log)

    @override_settings(WCA_SECRET_DUMMY_SECRETS="1:valid")
    @override_settings(ENABLE_ARI_POSTPROCESS=False)
    def test_wca_completion_seated_user_invalid_model_id_for_api_key(self):
        self.user.rh_user_has_seat = True
        self.user.organization = Organization.objects.get_or_create(id=1)[0]
        self.client.force_authenticate(user=self.user)

        stub = self.stub_wca_client(
            403,
        )
        model_client, model_input = stub
        self.mock_model_client_with(model_client)
        with self.assertLogs(logger="root", level="DEBUG") as log:
            r = self.client.post(reverse("completions"), model_input)
            self.assertEqual(r.status_code, HTTPStatus.FORBIDDEN)
            self.assert_error_detail(
                r,
                WcaInvalidModelIdException.default_code,
                WcaInvalidModelIdException.default_detail,
            )
            self.assertInLog("WCA Model ID is invalid", log)

    @override_settings(WCA_SECRET_DUMMY_SECRETS="1:valid")
    @override_settings(ENABLE_ARI_POSTPROCESS=False)
    def test_wca_completion_seated_user_empty_response(self):
        self.user.rh_user_has_seat = True
        self.user.organization = Organization.objects.get_or_create(id=1)[0]
        self.client.force_authenticate(user=self.user)

        stub = self.stub_wca_client(
            204,
        )
        model_client, model_input = stub
        self.mock_model_client_with(model_client)
        with self.assertLogs(logger="root", level="DEBUG") as log:
            r = self.client.post(reverse("completions"), model_input)
            self.assertEqual(r.status_code, HTTPStatus.NO_CONTENT)
            self.assert_error_detail(
                r,
                WcaEmptyResponseException.default_code,
                WcaEmptyResponseException.default_detail,
            )
            self.assertInLog("WCA returned an empty response", log)

    @override_settings(WCA_SECRET_DUMMY_SECRETS="1:valid")
    @override_settings(ENABLE_ARI_POSTPROCESS=False)
    def test_wca_completion_seated_user_cloudflare_rejection(self):
        self.user.rh_user_has_seat = True
        self.user.organization = Organization.objects.get_or_create(id=1)[0]
        self.client.force_authenticate(user=self.user)

        model_client, model_input = self.stub_wca_client()
        response = MockResponse(
            json=[],
            text="cloudflare rejection",
            status_code=HTTPStatus.FORBIDDEN,
        )
        model_client.session.post = Mock(return_value=response)
        self.mock_model_client_with(model_client)
        with self.assertLogs(logger="root", level="DEBUG") as log:
            r = self.client.post(reverse("completions"), model_input)
            self.assertEqual(r.status_code, HTTPStatus.BAD_REQUEST)
            self.assert_error_detail(
                r,
                WcaCloudflareRejectionException.default_code,
                WcaCloudflareRejectionException.default_detail,
            )
            self.assertInLog("Cloudflare rejected the request", log)

    @override_settings(WCA_SECRET_DUMMY_SECRETS="1:valid")
    @override_settings(ENABLE_ARI_POSTPROCESS=False)
    def test_wca_completion_wml_api_call_failed(self):
        self.user.rh_user_has_seat = True
        self.user.organization = Organization.objects.get_or_create(id=1)[0]
        self.client.force_authenticate(user=self.user)

        model_client, model_input = self.stub_wca_client()
        response = MockResponse(
            json={"detail": "WML API call failed: Deployment id or name banana was not found."},
            status_code=HTTPStatus.NOT_FOUND,
            headers={"Content-Type": "application/json"},
        )
        model_client.session.post = Mock(return_value=response)
        self.mock_model_client_with(model_client)
        with self.assertLogs(logger="root", level="DEBUG") as log:
            r = self.client.post(reverse("completions"), model_input)
            self.assertEqual(r.status_code, HTTPStatus.FORBIDDEN)
            self.assert_error_detail(
                r,
                WcaInvalidModelIdException.default_code,
                WcaInvalidModelIdException.default_detail,
            )
            self.assertInLog("WCA Model ID is invalid", log)

    @override_settings(WCA_SECRET_DUMMY_SECRETS="1:valid")
    @override_settings(ENABLE_ARI_POSTPROCESS=False)
    def test_wca_completion_seated_user_trial_expired_rejection(self):
        self.user.rh_user_has_seat = True
        self.user.organization = Organization.objects.get_or_create(id=1)[0]
        self.client.force_authenticate(user=self.user)

        model_client, model_input = self.stub_wca_client()
        model_client.session.post = Mock(side_effect=WcaUserTrialExpired())
        self.mock_model_client_with(model_client)
        with self.assertLogs(logger="root", level="DEBUG") as log:
            r = self.client.post(reverse("completions"), model_input)
            self.assertEqual(r.status_code, HTTPStatus.FORBIDDEN)
            self.assert_error_detail(
                r,
                WcaUserTrialExpiredException.default_code,
                WcaUserTrialExpiredException.default_detail,
            )
            self.assertInLog("User trial expired", log)

    @override_settings(WCA_SECRET_DUMMY_SECRETS="1:valid")
    @override_settings(ENABLE_ARI_POSTPROCESS=False)
    def test_wca_completion_seated_user_trial_expired(self):
        self.user.rh_user_has_seat = True
        self.user.organization = Organization.objects.get_or_create(id=1)[0]
        self.client.force_authenticate(user=self.user)

        stub = self.stub_wca_client(
            403, response_data={"message_id": "WCA-0001-E", "detail": "The CUH limit is reached."}
        )
        model_client, model_input = stub
        self.mock_model_client_with(model_client)
        with self.assertLogs(logger="root", level="DEBUG") as log:
            r = self.client.post(reverse("completions"), model_input)
            self.assertEqual(r.status_code, HTTPStatus.FORBIDDEN)
            self.assert_error_detail(
                r,
                WcaUserTrialExpiredException.default_code,
                WcaUserTrialExpiredException.default_detail,
            )
            self.assertInLog("User trial expired", log)

    @override_settings(WCA_SECRET_DUMMY_SECRETS="1:valid")
    @override_settings(ENABLE_ARI_POSTPROCESS=False)
    def test_wca_completion_seated_user_model_id_error(self):
        self.user.rh_user_has_seat = True
        self.user.organization = Organization.objects.get_or_create(id=1)[0]
        self.client.force_authenticate(user=self.user)

        model_client, model_input = self.stub_wca_client()
        response = MockResponse(
            json={"error": "Bad request: [('value_error', ('body', 'model_id'))]"},
            status_code=HTTPStatus.BAD_REQUEST,
        )
        model_client.session.post = Mock(return_value=response)
        self.mock_model_client_with(model_client)
        with self.assertLogs(logger="root", level="DEBUG") as log:
            r = self.client.post(reverse("completions"), model_input)
            self.assertEqual(r.status_code, HTTPStatus.FORBIDDEN)
            self.assert_error_detail(
                r,
                WcaInvalidModelIdException.default_code,
                WcaInvalidModelIdException.default_detail,
            )
            self.assertInLog("WCA Model ID is invalid", log)

    @override_settings(WCA_SECRET_DUMMY_SECRETS="1:valid<|sepofid|>valid")
    @override_settings(ENABLE_ARI_POSTPROCESS=False)
    @override_settings(ANSIBLE_AI_MODEL_MESH_API_TIMEOUT=20)
    def test_wca_completion_timeout_single_task(self):
        self.user.rh_user_has_seat = True
        self.user.organization = Organization.objects.get_or_create(id=1)[0]
        self.client.force_authenticate(user=self.user)

        stub = self.stub_wca_client(
            200,
        )
        payload = {
            "prompt": "---\n- hosts: all\n  become: yes\n\n  tasks:\n    - name: Install Apache\n",
            "suggestionId": str(DEFAULT_SUGGESTION_ID),
        }
        model_client, _ = stub
        self.mock_model_client_with(model_client)
        r = self.client.post(reverse("completions"), payload)
        self.assertEqual(r.status_code, HTTPStatus.OK)
        self.assertEqual(model_client.session.post.call_args[1]["timeout"], 20)

    @override_settings(WCA_SECRET_DUMMY_SECRETS="1:valid<|sepofid|>valid")
    @override_settings(ENABLE_ARI_POSTPROCESS=False)
    @override_settings(ANSIBLE_AI_MODEL_MESH_API_TIMEOUT=20)
    def test_wca_completion_timeout_multi_task(self):
        self.user.rh_user_has_seat = True
        self.user.organization = Organization.objects.get_or_create(id=1)[0]
        self.client.force_authenticate(user=self.user)

        stub = self.stub_wca_client(
            200,
            response_data={
                "predictions": [
                    "- name:  Install Apache\n  ansible.builtin.package:\n    name: apache2\n    "  # noqa: E501
                    "state: present\n- name:  start Apache\n  ansible.builtin.service:\n    name: apache2\n"  # noqa: E501
                    "    state: started\n    enabled: true\n"
                ],
            },
        )
        payload = {
            "prompt": "---\n- hosts: all\n  become: yes\n\n  "
            "tasks:\n    # Install Apache & start Apache\n",
            "suggestionId": str(DEFAULT_SUGGESTION_ID),
        }
        model_client, _ = stub
        self.mock_model_client_with(model_client)
        r = self.client.post(reverse("completions"), payload)
        self.assertEqual(r.status_code, HTTPStatus.OK)
        self.assertEqual(model_client.session.post.call_args[1]["timeout"], 40)

    @override_settings(WCA_SECRET_DUMMY_SECRETS="1:valid<|sepofid|>valid")
    @override_settings(ENABLE_ARI_POSTPROCESS=False)
    @override_settings(SEGMENT_WRITE_KEY="DUMMY_KEY_VALUE")
    def test_wca_completion_timed_out(self):
        self.user.rh_user_has_seat = True
        self.user.organization = Organization.objects.get_or_create(id=1)[0]
        self.client.force_authenticate(user=self.user)

        stub = self.stub_wca_client(
            200,
        )
        payload = {
            "prompt": "---\n- hosts: all\n  become: yes\n\n  "
            "tasks:\n    # Install Apache & start Apache\n",
            "suggestionId": str(DEFAULT_SUGGESTION_ID),
        }
        model_client, _ = stub
        model_client.session.post = Mock(side_effect=ReadTimeout())
        self.mock_model_client_with(model_client)
        with self.assertLogs(logger="root", level="DEBUG") as log:
            r = self.client.post(reverse("completions"), payload)
            self.assertEqual(r.status_code, HTTPStatus.NO_CONTENT)
            self.assert_error_detail(
                r,
                ModelTimeoutException.default_code,
                ModelTimeoutException.default_detail,
            )
            segment_events = self.extractSegmentEventsFromLog(log)
            self.assertTrue(len(segment_events) > 0)
            for event in segment_events:
                if event["event"] == "prediction":
                    properties = event["properties"]
                    self.assertTrue(properties["exception"])
                    self.assertEqual(properties["problem"], "ModelTimeoutError")

    @override_settings(WCA_SECRET_DUMMY_SECRETS="1:valid")
    @override_settings(ENABLE_ARI_POSTPROCESS=False)
    @override_settings(SEGMENT_WRITE_KEY="DUMMY_KEY_VALUE")
    def test_wca_completion_request_id_correlation_failure(self):
        self.user.rh_user_has_seat = True
        self.user.organization = Organization.objects.get_or_create(id=1)[0]
        self.client.force_authenticate(user=self.user)

        stub = self.stub_wca_client(
            200,
        )
        payload = {
            "prompt": "---\n- hosts: all\n  become: yes\n\n  "
            "tasks:\n    # Install Apache & start Apache\n",
            "suggestionId": str(DEFAULT_SUGGESTION_ID),
        }
        x_request_id = uuid.uuid4()
        response = MockResponse(
            json={},
            status_code=200,
            headers={WCA_REQUEST_ID_HEADER: str(x_request_id)},
        )

        model_client, _ = stub
        model_client.session.post = Mock(return_value=response)
        self.mock_model_client_with(model_client)
        with self.assertLogs(logger="root", level="DEBUG") as log:
            r = self.client.post(reverse("completions"), payload)
            self.assertEqual(r.status_code, HTTPStatus.INTERNAL_SERVER_ERROR)
            self.assert_error_detail(
                r,
                WcaSuggestionIdCorrelationFailureException.default_code,
                WcaSuggestionIdCorrelationFailureException.default_detail,
            )
            segment_events = self.extractSegmentEventsFromLog(log)
            self.assertTrue(len(segment_events) > 0)
            for event in segment_events:
                if event["event"] == "prediction":
                    properties = event["properties"]
                    self.assertTrue(properties["exception"])
                    self.assertEqual(properties["problem"], "WcaSuggestionIdCorrelationFailure")
            self.assertInLog(f"suggestion_id: '{DEFAULT_SUGGESTION_ID}'", log)
            self.assertInLog(f"x_request_id: '{x_request_id}'", log)

    @override_settings(WCA_SECRET_DUMMY_SECRETS="1:valid")
    @override_settings(SEGMENT_WRITE_KEY="DUMMY_KEY_VALUE")
    @patch("ansible_ai_connect.main.middleware.send_segment_event")
    def test_wca_completion_segment_event_with_invalid_model_id_error(
        self, mock_send_segment_event
    ):
        self.user.rh_user_has_seat = True
        self.user.organization = Organization.objects.get_or_create(id=1)[0]
        self.client.force_authenticate(user=self.user)

        stub = self.stub_wca_client(
            400,
            mock_model_id=Mock(return_value="garbage"),
            response_data={"error": "Bad request: [('value_error', ('body', 'model_id'))]"},
        )
        model_client, model_input = stub
        model_input["prompt"] = (
            "---\n- hosts: all\n  become: yes\n\n  tasks:\n    # Install Apache & start apache\n"
        )
        self.mock_model_client_with(model_client)
        with self.assertLogs(logger="root", level="DEBUG") as log:
            r = self.client.post(reverse("completions"), model_input)
            self.assertEqual(r.status_code, HTTPStatus.FORBIDDEN)
            self.assert_error_detail(
                r,
                WcaInvalidModelIdException.default_code,
                WcaInvalidModelIdException.default_detail,
            )
            self.assertInLog("WCA Model ID is invalid", log)

            actual_event = mock_send_segment_event.call_args_list[0][0][0]
            self.assertEqual(actual_event.get("promptType"), "MULTITASK")


@modify_settings()
@override_settings(ANSIBLE_AI_MODEL_MESH_API_TYPE="wca")
@override_settings(ANSIBLE_AI_MODEL_NAME="my-model")
class TestCompletionView(WisdomServiceAPITestCaseBase):
    # An artificial model ID for model-ID related test cases.
    DUMMY_MODEL_ID = "01234567-1234-5678-9abc-0123456789ab<|sepofid|>wisdom_codegen"

    @override_settings(ANSIBLE_AI_ENABLE_TECH_PREVIEW=True)
    def test_full_payload(self):
        payload = {
            "prompt": "---\n- hosts: all\n  become: yes\n\n  tasks:\n    - name: Install Apache\n",
            "suggestionId": str(uuid.uuid4()),
        }
        response_data = {
            "model_id": settings.ANSIBLE_AI_MODEL_NAME,
            "predictions": ["      ansible.builtin.apt:\n        name: apache2"],
        }
        self.client.force_authenticate(user=self.user)
        with patch.object(
            apps.get_app_config("ai"),
            "model_mesh_client",
            MockedMeshClient(self, payload, response_data),
        ):
            with self.assertLogs(logger="root", level="DEBUG") as log:
                r = self.client.post(reverse("completions"), payload)
                self.assertEqual(r.status_code, HTTPStatus.OK)
                self.assertIsNotNone(r.data["predictions"])
                self.assertSegmentTimestamp(log)

    @override_settings(SEGMENT_WRITE_KEY="DUMMY_KEY_VALUE")
    def test_multi_task_prompt_commercial(self):
        payload = {
            "prompt": "---\n- hosts: all\n  become: yes\n\n  tasks:\n    # Install Apache & start Apache\n",  # noqa: E501
            "suggestionId": str(uuid.uuid4()),
        }
        response_data = {
            "model_id": settings.ANSIBLE_AI_MODEL_NAME,
            "predictions": [
                "- name:  Install Apache\n  ansible.builtin.apt:\n    name: apache2\n    state: latest\n- name:  start Apache\n  ansible.builtin.service:\n    name: apache2\n    state: started\n    enabled: yes\n"  # noqa: E501
            ],
        }
        self.user.rh_user_has_seat = True
        self.client.force_authenticate(user=self.user)
        with patch.object(
            apps.get_app_config("ai"),
            "model_mesh_client",
            MockedMeshClient(self, payload, response_data, rh_user_has_seat=True),
        ):
            with self.assertLogs(logger="root", level="DEBUG") as log:
                r = self.client.post(reverse("completions"), payload)
                self.assertEqual(r.status_code, HTTPStatus.OK)
                self.assertIsNotNone(r.data["predictions"])

                # confirm prediction ends with newline
                prediction = r.data["predictions"][0]
                self.assertEqual(prediction[-1], "\n")

                # confirm prediction has had whitespace lines trimmed
                self.assertEqual(prediction, trim_whitespace_lines(prediction))

                # confirm blank line between two tasks
                self.assertTrue("\n\n    - name: Start" in prediction)

                self.assertSegmentTimestamp(log)
                segment_events = self.extractSegmentEventsFromLog(log)
                self.assertTrue(len(segment_events) > 0)
                for event in segment_events:
                    if event["event"] == "completion":
                        properties = event["properties"]
                        self.assertEqual(properties["taskCount"], 2)
                        self.assertEqual(properties["promptType"], CompletionsPromptType.MULTITASK)

    @override_settings(SEGMENT_WRITE_KEY="DUMMY_KEY_VALUE")
    def test_multi_task_prompt_commercial_with_pii(self):
        pii_task = "say hello fred@redhat.com"
        payload = {
            "prompt": f"---\n- hosts: all\n  become: yes\n\n  tasks:\n    #Install Apache & {pii_task}\n",  # noqa: E501
            "suggestionId": str(uuid.uuid4()),
        }
        response_data = {
            "model_id": settings.ANSIBLE_AI_MODEL_NAME,
            "predictions": [
                "- name:  Install Apache\n  ansible.builtin.apt:\n    name: apache2\n    state: latest\n- name:  say hello test@example.com\n  ansible.builtin.debug:\n    msg: Hello there olivia1@example.com\n"  # noqa: E501
            ],
        }
        self.user.rh_user_has_seat = True
        self.client.force_authenticate(user=self.user)
        # test_inference_match=False because anonymizer changes the prompt before calling WCA
        with patch.object(
            apps.get_app_config("ai"),
            "model_mesh_client",
            MockedMeshClient(
                self, payload, response_data, test_inference_match=False, rh_user_has_seat=True
            ),
        ):
            with self.assertLogs(logger="root", level="DEBUG") as log:
                r = self.client.post(reverse("completions"), payload)
                self.assertEqual(r.status_code, HTTPStatus.OK)
                self.assertIsNotNone(r.data["predictions"])
                self.assertIn(pii_task.capitalize(), r.data["predictions"][0])
                self.assertSegmentTimestamp(log)
                segment_events = self.extractSegmentEventsFromLog(log)
                self.assertTrue(len(segment_events) > 0)
                for event in segment_events:
                    if event["event"] == "completion":
                        properties = event["properties"]
                        self.assertEqual(properties["taskCount"], 2)
                        self.assertEqual(properties["promptType"], CompletionsPromptType.MULTITASK)

    @override_settings(ANSIBLE_AI_ENABLE_TECH_PREVIEW=True)
    @override_settings(SEGMENT_WRITE_KEY="DUMMY_KEY_VALUE")
    def test_rate_limit(self):
        payload = {
            "prompt": "---\n- hosts: all\n  become: yes\n\n  tasks:\n    - name: Install Apache\n",
            "suggestionId": str(uuid.uuid4()),
        }
        response_data = {
            "model_id": settings.ANSIBLE_AI_MODEL_NAME,
            "predictions": ["      ansible.builtin.apt:\n        name: apache2"],
        }
        self.client.force_authenticate(user=self.user)
        with patch.object(
            apps.get_app_config("ai"),
            "model_mesh_client",
            MockedMeshClient(self, payload, response_data),
        ):
            with self.assertLogs(logger="root", level="DEBUG") as log:
                r = self.client.post(reverse("completions"), payload)
                self.assertEqual(r.status_code, HTTPStatus.OK)
                self.assertIsNotNone(r.data["predictions"])
                for _ in range(10):
                    r = self.client.post(reverse("completions"), payload)
                self.assertEqual(r.status_code, HTTPStatus.TOO_MANY_REQUESTS)
                self.assertSegmentTimestamp(log)

    @override_settings(ANSIBLE_AI_ENABLE_TECH_PREVIEW=True)
    def test_missing_prompt(self):
        payload = {
            "suggestionId": str(uuid.uuid4()),
        }
        response_data = {
            "model_id": settings.ANSIBLE_AI_MODEL_NAME,
            "predictions": ["      ansible.builtin.apt:\n        name: apache2"],
        }
        self.client.force_authenticate(user=self.user)
        with patch.object(
            apps.get_app_config("ai"),
            "model_mesh_client",
            MockedMeshClient(self, payload, response_data),
        ):
            with self.assertLogs(logger="root", level="DEBUG") as log:
                r = self.client.post(reverse("completions"), payload)
                self.assertEqual(r.status_code, HTTPStatus.BAD_REQUEST)
                self.assertSegmentTimestamp(log)

    @override_settings(SEGMENT_WRITE_KEY="DUMMY_KEY_VALUE")
    def test_authentication_error(self):
        payload = {
            "prompt": "---\n- hosts: all\n  become: yes\n\n  tasks:\n    - name: Install Apache\n",
            "suggestionId": str(uuid.uuid4()),
        }
        response_data = {
            "model_id": settings.ANSIBLE_AI_MODEL_NAME,
            "predictions": ["      ansible.builtin.apt:\n        name: apache2"],
        }
        # self.client.force_authenticate(user=self.user)
        with patch.object(
            apps.get_app_config("ai"),
            "model_mesh_client",
            MockedMeshClient(self, payload, response_data),
        ):
            with self.assertLogs(logger="root", level="DEBUG") as log:
                r = self.client.post(reverse("completions"), payload)
                self.assertEqual(r.status_code, HTTPStatus.UNAUTHORIZED)
                segment_events = self.extractSegmentEventsFromLog(log)
                self.assertTrue(len(segment_events) > 0)
                for event in segment_events:
                    self.assertEqual(event["userId"], "unknown")
                    properties = event["properties"]
                    self.assertTrue("modelName" in properties)
                    self.assertTrue("imageTags" in properties)
                    self.assertEqual(properties["response"]["status_code"], 401)
                    self.assertIsNotNone(event["timestamp"])

    @override_settings(ANSIBLE_AI_ENABLE_TECH_PREVIEW=True)
    def test_completions_preprocessing_error(self):
        payload = {
            "prompt": "---\n- hosts: all\nbecome: yes\n\n  tasks:\n    - name: Install Apache\n",
            "suggestionId": str(uuid.uuid4()),
        }
        response_data = {
            "model_id": settings.ANSIBLE_AI_MODEL_NAME,
            "predictions": ["      ansible.builtin.apt:\n        name: apache2"],
        }
        self.client.force_authenticate(user=self.user)
        with patch.object(
            apps.get_app_config("ai"),
            "model_mesh_client",
            MockedMeshClient(self, payload, response_data),
        ):
            with self.assertLogs(logger="root", level="DEBUG") as log:
                r = self.client.post(reverse("completions"), payload)
                self.assertEqual(r.status_code, HTTPStatus.BAD_REQUEST)
                self.assert_error_detail(
                    r,
                    PreprocessInvalidYamlException.default_code,
                    PreprocessInvalidYamlException.default_detail,
                )
                self.assertSegmentTimestamp(log)

    @override_settings(ANSIBLE_AI_ENABLE_TECH_PREVIEW=True)
    def test_completions_preprocessing_error_without_name_prompt(self):
        payload = {
            "prompt": "---\n  - Name: [Setup]",
            "suggestionId": str(uuid.uuid4()),
        }
        response_data = {
            "model_id": settings.ANSIBLE_AI_MODEL_NAME,
            "predictions": ["      ansible.builtin.apt:\n        name: apache2"],
        }
        self.client.force_authenticate(user=self.user)
        with patch.object(
            apps.get_app_config("ai"),
            "model_mesh_client",
            MockedMeshClient(self, payload, response_data),
        ):
            with self.assertLogs(logger="root", level="DEBUG") as log:
                r = self.client.post(reverse("completions"), payload)
                self.assertEqual(r.status_code, HTTPStatus.BAD_REQUEST)
                self.assertInLog("failed to validate request", log)
                self.assertTrue("prompt does not contain the name parameter" in str(r.content))
                self.assertSegmentTimestamp(log)

    @override_settings(ANSIBLE_AI_ENABLE_TECH_PREVIEW=True)
    @override_settings(ENABLE_ARI_POSTPROCESS=False)
    def test_full_payload_without_ARI(self):
        payload = {
            "prompt": "---\n- hosts: all\n  become: yes\n\n  tasks:\n    - name: Install Apache\n",
            "suggestionId": str(uuid.uuid4()),
        }
        response_data = {
            "model_id": settings.ANSIBLE_AI_MODEL_NAME,
            "predictions": ["      ansible.builtin.apt:\n        name: apache2"],
        }
        self.client.force_authenticate(user=self.user)
        with patch.object(
            apps.get_app_config("ai"),
            "model_mesh_client",
            MockedMeshClient(self, payload, response_data),
        ):
            with self.assertLogs(logger="root", level="DEBUG") as log:
                r = self.client.post(reverse("completions"), payload)
                self.assertEqual(r.status_code, HTTPStatus.OK)
                self.assertIsNotNone(r.data["predictions"])
                self.assertInLog("skipped ari post processing because ari was not initialized", log)
                self.assertSegmentTimestamp(log)

    @override_settings(ANSIBLE_AI_ENABLE_TECH_PREVIEW=True)
    @override_settings(ENABLE_ARI_POSTPROCESS=True)
    def test_full_payload_with_recommendation_with_broken_last_line(self):
        payload = {
            "prompt": "---\n- hosts: all\n  become: yes\n\n  tasks:\n    - name: Install Apache\n",
            "suggestionId": str(uuid.uuid4()),
        }
        # quotation in the last line is not closed, but the truncate function can handle this.
        response_data = {
            "model_id": settings.ANSIBLE_AI_MODEL_NAME,
            "predictions": [
                '      ansible.builtin.apt:\n        name: apache2\n      register: "test'
            ],
        }
        self.client.force_authenticate(user=self.user)
        with self.assertLogs(logger="root", level="INFO") as log:
            with patch.object(
                apps.get_app_config("ai"),
                "model_mesh_client",
                MockedMeshClient(self, payload, response_data),
            ):
                r = self.client.post(reverse("completions"), payload)
                self.assertEqual(r.status_code, HTTPStatus.OK)
                self.assertIsNotNone(r.data["predictions"])
                self.assertNotInLog("the recommendation_yaml is not a valid YAML", log)
                self.assertSegmentTimestamp(log)

    @override_settings(ENABLE_ARI_POSTPROCESS=True)
    @override_settings(ANSIBLE_AI_ENABLE_TECH_PREVIEW=True)
    def test_completions_postprocessing_error_for_invalid_yaml(self):
        payload = {
            "prompt": "---\n- hosts: all\n  become: yes\n\n  tasks:\n    - name: Install Apache\n",
            "suggestionId": str(uuid.uuid4()),
        }
        # this prediction has indentation problem with the prompt above
        response_data = {
            "model_id": settings.ANSIBLE_AI_MODEL_NAME,
            "predictions": ["      ansible.builtin.apt:\n garbage       name: apache2"],
        }
        self.client.force_authenticate(user=self.user)
        with self.assertLogs(logger="root", level="ERROR") as log:  # Suppress debug output
            with patch.object(
                apps.get_app_config("ai"),
                "model_mesh_client",
                MockedMeshClient(self, payload, response_data),
            ):
                r = self.client.post(reverse("completions"), payload)
                self.assertEqual(HTTPStatus.NO_CONTENT, r.status_code)
                self.assert_error_detail(
                    r, PostprocessException.default_code, PostprocessException.default_detail
                )
                self.assertInLog("error postprocessing prediction for suggestion", log)
                self.assertSegmentTimestamp(log)

    @override_settings(ENABLE_ARI_POSTPROCESS=True)
    @override_settings(SEGMENT_WRITE_KEY="DUMMY_KEY_VALUE")
    @override_settings(ANSIBLE_AI_ENABLE_TECH_PREVIEW=True)
    def test_completions_postprocessing_for_invalid_suggestion(self):
        # the suggested task is invalid because it does not have module name
        # in this case, ARI should throw an exception
        payload = {
            "prompt": "---\n- hosts: all\n  become: yes\n\n  tasks:\n    - name: Install Apache\n",
            "suggestionId": str(uuid.uuid4()),
        }
        # module name in the prediction is ""
        response_data = {
            "model_id": settings.ANSIBLE_AI_MODEL_NAME,
            "predictions": ['      "":\n        name: apache2'],
        }
        self.client.force_authenticate(user=self.user)
        with self.assertLogs(
            logger="root", level="DEBUG"
        ) as log:  # Enable debug outputs for getting Segment events
            with patch.object(
                apps.get_app_config("ai"),
                "model_mesh_client",
                MockedMeshClient(self, payload, response_data),
            ):
                r = self.client.post(reverse("completions"), payload)
                self.assertEqual(HTTPStatus.NO_CONTENT, r.status_code)
                self.assertIsNone(r.data)
                self.assert_error_detail(
                    r,
                    PostprocessException.default_code,
                    PostprocessException.default_detail,
                )
                self.assertInLog("error postprocessing prediction for suggestion", log)
                segment_events = self.extractSegmentEventsFromLog(log)
                self.assertTrue(len(segment_events) > 0)
                for event in segment_events:
                    if event["event"] == "postprocess":
                        self.assertEqual(
                            "ARI rule evaluation threw fatal exception: "
                            "Invalid task structure: no module name found",
                            event["properties"]["problem"],
                        )
                    self.assertIsNotNone(event["timestamp"])

    @override_settings(ANSIBLE_AI_ENABLE_TECH_PREVIEW=True)
    @override_settings(ENABLE_ANSIBLE_LINT_POSTPROCESS=True)
    @override_settings(ENABLE_ARI_POSTPROCESS=False)
    def test_payload_with_ansible_lint_without_commercial(self):
        payload = {
            "prompt": "---\n- hosts: all\n  become: yes\n\n  tasks:\n    - name: Install Apache\n",
            "suggestionId": str(uuid.uuid4()),
        }
        response_data = {
            "model_id": settings.ANSIBLE_AI_MODEL_NAME,
            "predictions": ["      ansible.builtin.apt:\n        name: apache2"],
        }
        self.client.force_authenticate(user=self.user)
        with self.assertLogs(logger="root", level="WARN"):
            with patch.object(
                apps.get_app_config("ai"),
                "model_mesh_client",
                MockedMeshClient(self, payload, response_data),
            ):
                r = self.client.post(reverse("completions"), payload)
                self.assertEqual(r.status_code, HTTPStatus.OK)
                self.assertIsNotNone(r.data["predictions"])

    @override_settings(ANSIBLE_AI_ENABLE_TECH_PREVIEW=True)
    @override_settings(ENABLE_ANSIBLE_LINT_POSTPROCESS=False)
    @override_settings(ENABLE_ARI_POSTPROCESS=False)
    def test_full_payload_without_ansible_lint_without_commercial(self):
        payload = {
            "prompt": "---\n- hosts: all\n  become: yes\n\n  tasks:\n    - name: Install Apache\n",
            "suggestionId": str(uuid.uuid4()),
        }
        response_data = {
            "model_id": settings.ANSIBLE_AI_MODEL_NAME,
            "predictions": ["      ansible.builtin.apt:\n        name: apache2"],
        }
        self.client.force_authenticate(user=self.user)
        with patch.object(
            apps.get_app_config("ai"),
            "model_mesh_client",
            MockedMeshClient(self, payload, response_data),
        ):
            with self.assertLogs(logger="root", level="DEBUG") as log:
                r = self.client.post(reverse("completions"), payload)
                self.assertEqual(r.status_code, HTTPStatus.OK)
                self.assertIsNotNone(r.data["predictions"])
                self.assertInLog(
                    "skipped ansible lint post processing as lint processing is allowed"
                    " for Commercial Users only!",
                    log,
                )
                self.assertSegmentTimestamp(log)

    @override_settings(ENABLE_ANSIBLE_LINT_POSTPROCESS=False)
    @override_settings(ENABLE_ARI_POSTPROCESS=False)
    def test_full_payload_without_ansible_lint_with_commercial_user(self):
        self.user.rh_user_has_seat = True
        payload = {
            "prompt": "---\n- hosts: all\n  become: yes\n\n  tasks:\n    - name: Install Apache\n",
            "suggestionId": str(uuid.uuid4()),
        }
        response_data = {
            "model_id": settings.ANSIBLE_AI_MODEL_NAME,
            "predictions": ["      ansible.builtin.apt:\n        name: apache2"],
        }
        self.client.force_authenticate(user=self.user)
        with patch.object(
            apps.get_app_config("ai"),
            "model_mesh_client",
            MockedMeshClient(self, payload, response_data, rh_user_has_seat=True),
        ):
            with self.assertLogs(logger="root", level="DEBUG") as log:
                r = self.client.post(reverse("completions"), payload)
                self.assertEqual(r.status_code, HTTPStatus.OK)
                self.assertIsNotNone(r.data["predictions"])
                self.assertSegmentTimestamp(log)

    @override_settings(ENABLE_ANSIBLE_LINT_POSTPROCESS=True)
    @override_settings(ENABLE_ARI_POSTPROCESS=False)
    @override_settings(SEGMENT_WRITE_KEY="DUMMY_KEY_VALUE")
    def test_full_payload_with_ansible_lint_without_ari_postprocess_with_commercial_user(self):
        self.user.rh_user_has_seat = True
        payload = {
            "prompt": "---\n- hosts: all\n  become: yes\n\n  tasks:\n    - name: Sample shell\n",
            "suggestionId": str(uuid.uuid4()),
        }
        response_data = {
            "model_id": self.DUMMY_MODEL_ID,
            "predictions": ["      ansible.builtin.shell:\n        cmd: echo hello"],
        }
        self.client.force_authenticate(user=self.user)
        with patch.object(
            apps.get_app_config("ai"),
            "model_mesh_client",
            MockedMeshClient(self, payload, response_data, rh_user_has_seat=True),
        ):
            with self.assertLogs(logger="root", level="DEBUG") as log:
                r = self.client.post(reverse("completions"), payload)
                self.assertEqual(r.status_code, HTTPStatus.OK)
                self.assertIsNotNone(r.data["predictions"])
                self.assertEqual(
                    r.data["predictions"][0],
                    "      ansible.builtin.command:\n        cmd: echo hello\n",
                )
                self.assertSegmentTimestamp(log)

                segment_events = self.extractSegmentEventsFromLog(log)
                self.assertTrue(len(segment_events) > 0)
                for event in segment_events:
                    properties = event["properties"]
                    self.assertTrue("modelName" in properties)
                    self.assertEqual(properties["modelName"], self.DUMMY_MODEL_ID)

    @override_settings(ENABLE_ANSIBLE_LINT_POSTPROCESS=True)
    @override_settings(ENABLE_ARI_POSTPROCESS=True)
    @override_settings(SEGMENT_WRITE_KEY="DUMMY_KEY_VALUE")
    def test_full_payload_with_ansible_lint_with_ari_postprocess_with_commercial_user(self):
        self.user.rh_user_has_seat = True
        payload = {
            "prompt": "---\n- hosts: all\n  become: yes\n\n  tasks:\n    - name: Sample shell\n",
            "suggestionId": str(uuid.uuid4()),
        }
        response_data = {
            "model_id": self.DUMMY_MODEL_ID,
            "predictions": ["      ansible.builtin.shell:\n        cmd: echo hello"],
        }
        self.client.force_authenticate(user=self.user)
        with patch.object(
            apps.get_app_config("ai"),
            "model_mesh_client",
            MockedMeshClient(self, payload, response_data, rh_user_has_seat=True),
        ):
            with self.assertLogs(logger="root", level="DEBUG") as log:
                r = self.client.post(reverse("completions"), payload)
                self.assertEqual(r.status_code, HTTPStatus.OK)
                self.assertIsNotNone(r.data["predictions"])
                self.assertEqual(
                    r.data["predictions"][0],
                    "      ansible.builtin.command:\n        cmd: echo hello\n",
                )
                self.assertSegmentTimestamp(log)

                segment_events = self.extractSegmentEventsFromLog(log)
                self.assertTrue(len(segment_events) > 0)
                for event in segment_events:
                    properties = event["properties"]
                    self.assertTrue("modelName" in properties)
                    self.assertEqual(properties["modelName"], self.DUMMY_MODEL_ID)

    @override_settings(SEGMENT_WRITE_KEY="DUMMY_KEY_VALUE")
    @patch("ansible_ai_connect.ai.api.model_client.wca_client.WCAClient.infer")
    def test_wca_client_errors(self, infer):
        """Run WCA client error scenarios for various errors."""
        for error, status_code_expected in [
            (ModelTimeoutError(), HTTPStatus.NO_CONTENT),
            (WcaBadRequest(), HTTPStatus.NO_CONTENT),
            (WcaInvalidModelId(), HTTPStatus.FORBIDDEN),
            (WcaKeyNotFound(), HTTPStatus.FORBIDDEN),
            (WcaNoDefaultModelId(), HTTPStatus.FORBIDDEN),
            (WcaModelIdNotFound(), HTTPStatus.FORBIDDEN),
            (WcaEmptyResponse(), HTTPStatus.NO_CONTENT),
            (ConnectionError(), HTTPStatus.SERVICE_UNAVAILABLE),
        ]:
            infer.side_effect = self.get_side_effect(error)
            self.run_wca_client_error_case(status_code_expected, error)

    @override_settings(SEGMENT_WRITE_KEY="DUMMY_KEY_VALUE")
    @patch("ansible_ai_connect.ai.api.model_client.wca_client.WCAClient.infer")
    def test_wca_client_postprocess_error(self, infer):
        infer.return_value = {"predictions": [""], "model_id": self.DUMMY_MODEL_ID}
        self.run_wca_client_error_case(HTTPStatus.NO_CONTENT, PostprocessException())

    def run_wca_client_error_case(self, status_code_expected, error: Union[APIException, OSError]):
        """Execute a single WCA client error scenario."""
        self.user.rh_user_has_seat = True
        payload = {
            "prompt": "---\n- hosts: all\n  become: yes\n\n  tasks:\n    - name: Install Apache\n",
            "suggestionId": str(uuid.uuid4()),
        }
        self.client.force_authenticate(user=self.user)
        with patch.object(
            apps.get_app_config("ai"),
            "model_mesh_client",
            WCAClient(inference_url="https://wca_api_url"),
        ):
            with self.assertLogs(logger="root", level="DEBUG") as log:
                r = self.client.post(reverse("completions"), payload)
                self.assertEqual(r.status_code, status_code_expected)
                if isinstance(error, APIException):
                    self.assert_error_detail(r, error.default_code, error.default_detail)

                self.assertSegmentTimestamp(log)
                segment_events = self.extractSegmentEventsFromLog(log)
                self.assertTrue(len(segment_events) > 0)
                for event in segment_events:
                    properties = event["properties"]
                    self.assertTrue("modelName" in properties)
                    # Make sure the model name stored in Segment events is the one in the exception
                    # thrown from the backend server.
                    self.assertEqual(properties["modelName"], self.DUMMY_MODEL_ID)

    def get_side_effect(self, error):
        """Create a side effect for WCA error test cases."""
        # if the error is either WcaException or ModelTimeoutError,
        # assume model_id is found in the model_id property.
        if isinstance(error, (WcaException, ModelTimeoutError)):
            error.model_id = self.DUMMY_MODEL_ID
        # otherwise, assume it is a requests.exceptions.RequestException
        # found in the communication w/ WCA server.
        else:
            request = requests.PreparedRequest()
            body = {
                "model_id": self.DUMMY_MODEL_ID,
                "prompt": "---\n- hosts: all\n  become: yes\n\n"
                "  tasks:\n    - name: Install Apache\n",
            }
            request.body = json.dumps(body).encode("utf-8")
            error.request = request
        return error

    @override_settings(ANSIBLE_AI_ENABLE_TECH_PREVIEW=True)
    def test_completions_pii_clean_up(self):
        payload = {
            "prompt": "- name: Create an account for foo@ansible.com \n",
            "suggestionId": str(uuid.uuid4()),
        }
        response_data = {
            "model_id": settings.ANSIBLE_AI_MODEL_NAME,
            "predictions": [""],
        }
        self.client.force_authenticate(user=self.user)
        with self.assertLogs(logger="root", level="DEBUG") as log:
            with patch.object(
                apps.get_app_config("ai"),
                "model_mesh_client",
                MockedMeshClient(self, payload, response_data, False),
            ):
                self.client.post(reverse("completions"), payload)
                self.assertInLog("Create an account for james8@example.com", log)
                self.assertSegmentTimestamp(log)

    @override_settings(ANSIBLE_AI_ENABLE_TECH_PREVIEW=True)
    def test_full_completion_post_response(self):
        payload = {
            "prompt": "---\n- hosts: all\n  become: yes\n\n  tasks:\n    - name: Install Apache\n",
            "suggestionId": str(uuid.uuid4()),
        }
        response_data = {
            "model_id": settings.ANSIBLE_AI_MODEL_NAME,
            "predictions": ["      ansible.builtin.apt:\n        name: apache2"],
        }
        self.client.force_authenticate(user=self.user)
        with patch.object(
            apps.get_app_config("ai"),
            "model_mesh_client",
            MockedMeshClient(self, payload, response_data),
        ):
            with self.assertLogs(logger="root", level="DEBUG") as log:
                r = self.client.post(reverse("completions"), payload)
                self.assertEqual(r.status_code, HTTPStatus.OK)
                self.assertIsNotNone(r.data["predictions"])
                self.assertIsNotNone(r.data["model"])
                self.assertIsNotNone(r.data["suggestionId"])
                self.assertSegmentTimestamp(log)


@modify_settings()
@override_settings(SEGMENT_WRITE_KEY="DUMMY_KEY_VALUE")
class TestFeedbackView(WisdomServiceAPITestCaseBase):
    def test_feedback_full_payload(self):
        payload = {
            "inlineSuggestion": {
                "latency": 1000,
                "userActionTime": 3500,
                "documentUri": "file:///home/user/ansible.yaml",
                "action": "0",
                "suggestionId": str(uuid.uuid4()),
            },
            "ansibleContent": {
                "content": "---\n- hosts: all\n  become: yes\n\n  "
                "tasks:\n    - name: Install Apache\n",
                "documentUri": "file:///home/user/ansible.yaml",
                "activityId": str(uuid.uuid4()),
                "trigger": "0",
            },
            "sentimentFeedback": {
                "value": 4,
                "feedback": "This is a test feedback",
            },
            "suggestionQualityFeedback": {
                "prompt": "---\n- hosts: all\n  become: yes\n\n  tasks:\n"
                " - name: Install Apache\n",
                "providedSuggestion": "    when: ansible_os_family == 'Debian'\n    "
                "ansible.builtin.package:\n      name: apache2\n"
                "      state: present",
                "expectedSuggestion": "    when: ansible_os_family == 'Debian'\n    "
                "ansible.builtin.package:\n      name: apache\n"
                "      state: present",
                "additionalComment": "Package name is changed",
            },
            "issueFeedback": {
                "type": "bug-report",
                "title": "This is a test issue",
                "description": "This is a test issue description",
            },
            "model": str(uuid.uuid4()),
        }
        with self.assertLogs(logger="root", level="DEBUG") as log:
            self.client.force_authenticate(user=self.user)
            r = self.client.post(reverse("feedback"), payload, format="json")
            self.assertEqual(r.status_code, HTTPStatus.OK)
            self.assertSegmentTimestamp(log)

    def test_authentication_error(self):
        payload = {
            "ansibleContent": {
                "content": "---\n- hosts: all\n  become: yes\n\n  "
                "tasks:\n    - name: Install Apache\n",
                "documentUri": "file:///home/user/ansible.yaml",
                "trigger": "0",
            }
        }
        # self.client.force_authenticate(user=self.user)
        with self.assertLogs(logger="root", level="DEBUG") as log:
            r = self.client.post(reverse("feedback"), payload, format="json")
            self.assertEqual(r.status_code, HTTPStatus.UNAUTHORIZED)
            self.assertSegmentTimestamp(log)

    def test_feedback_segment_events(self):
        payload = {
            "inlineSuggestion": {
                "latency": 1000,
                "userActionTime": 3500,
                "documentUri": "file:///home/user/ansible.yaml",
                "action": "0",
                "suggestionId": str(uuid.uuid4()),
            },
            "ansibleContent": {
                "content": "---\n- hosts: all\n  become: yes\n\n  "
                "tasks:\n    - name: Install Apache\n",
                "documentUri": "file:///home/user/ansible.yaml",
                "activityId": str(uuid.uuid4()),
                "trigger": "0",
            },
        }
        self.client.force_authenticate(user=self.user)
        with self.assertLogs(logger="root", level="DEBUG") as log:
            r = self.client.post(reverse("feedback"), payload, format="json")
            self.assertEqual(r.status_code, HTTPStatus.OK)

            segment_events = self.extractSegmentEventsFromLog(log)
            self.assertTrue(len(segment_events) > 0)
            hostname = platform.node()
            for event in segment_events:
                properties = event["properties"]
                self.assertTrue("modelName" in properties)
                self.assertTrue("imageTags" in properties)
                self.assertTrue("groups" in properties)
                self.assertTrue("Group 1" in properties["groups"])
                self.assertTrue("Group 2" in properties["groups"])
                self.assertTrue("rh_user_has_seat" in properties)
                self.assertTrue("rh_user_org_id" in properties)
                self.assertEqual(hostname, properties["hostname"])
                self.assertIsNotNone(event["timestamp"])

    def test_feedback_segment_events_with_custom_model(self):
        model_name = str(uuid.uuid4())
        payload = {
            "inlineSuggestion": {
                "latency": 1000,
                "userActionTime": 3500,
                "documentUri": "file:///home/user/ansible.yaml",
                "action": "0",
                "suggestionId": str(uuid.uuid4()),
            },
            "model": model_name,
        }
        self.client.force_authenticate(user=self.user)
        with self.assertLogs(logger="root", level="DEBUG") as log:
            r = self.client.post(reverse("feedback"), payload, format="json")
            self.assertEqual(r.status_code, HTTPStatus.OK)

            segment_events = self.extractSegmentEventsFromLog(log)
            self.assertTrue(len(segment_events) > 0)
            for event in segment_events:
                properties = event["properties"]
                self.assertTrue("modelName" in properties)
                self.assertEqual(model_name, properties["modelName"])

    def test_feedback_segment_events_user_not_linked_to_org_error(self):
        model_client = Mock(ModelMeshClient)
        model_client.get_model_id.side_effect = WcaNoDefaultModelId()

        payload = {
            "inlineSuggestion": {
                "latency": 1000,
                "userActionTime": 3500,
                "documentUri": "file:///home/user/ansible.yaml",
                "action": "0",
                "suggestionId": str(uuid.uuid4()),
            },
        }
        self.client.force_authenticate(user=self.user)

        with patch.object(
            apps.get_app_config("ai"),
            "model_mesh_client",
            model_client,
        ):
            with self.assertLogs(logger="root", level="DEBUG") as log:
                r = self.client.post(reverse("feedback"), payload, format="json")
                self.assertEqual(r.status_code, HTTPStatus.OK)
                self.assertInLog("Failed to retrieve Model Name for Feedback.", log)
                self.assertInLog("Org ID: None", log)

                segment_events = self.extractSegmentEventsFromLog(log)
                self.assertTrue(len(segment_events) > 0)
                for event in segment_events:
                    properties = event["properties"]
                    self.assertTrue("modelName" in properties)
                    self.assertEqual("", properties["modelName"])

    def test_feedback_segment_events_model_name_error(self):
        model_client = Mock(ModelMeshClient)
        model_client.get_model_id.side_effect = WcaModelIdNotFound()

        payload = {
            "inlineSuggestion": {
                "latency": 1000,
                "userActionTime": 3500,
                "documentUri": "file:///home/user/ansible.yaml",
                "action": "0",
                "suggestionId": str(uuid.uuid4()),
            },
        }
        self.client.force_authenticate(user=self.user)

        with patch.object(
            apps.get_app_config("ai"),
            "model_mesh_client",
            model_client,
        ):
            with self.assertLogs(logger="root", level="DEBUG") as log:
                r = self.client.post(reverse("feedback"), payload, format="json")
                self.assertEqual(r.status_code, HTTPStatus.OK)
                self.assertInLog("Failed to retrieve Model Name for Feedback.", log)

                segment_events = self.extractSegmentEventsFromLog(log)
                self.assertTrue(len(segment_events) > 0)
                for event in segment_events:
                    properties = event["properties"]
                    self.assertTrue("modelName" in properties)
                    self.assertEqual("", properties["modelName"])

    def test_feedback_segment_inline_suggestion_feedback_error(self):
        payload = {
            "inlineSuggestion": {
                "latency": 1000,
                "userActionTime": 3500,
                "documentUri": "file:///home/rbobbitt/ansible.yaml",
                "action": "3",  # invalid choice for action
                "suggestionId": str(uuid.uuid4()),
            }
        }
        self.client.force_authenticate(user=self.user)
        with self.assertLogs(logger="root", level="DEBUG") as log:
            r = self.client.post(reverse("feedback"), payload, format="json")
            self.assertEqual(r.status_code, HTTPStatus.BAD_REQUEST)
            self.assert_error_detail(r, FeedbackValidationException.default_code)

            segment_events = self.extractSegmentEventsFromLog(log)
            self.assertTrue(len(segment_events) > 0)
            for event in segment_events:
                self.assertTrue("inlineSuggestionFeedback", event["event"])
                properties = event["properties"]
                self.assertTrue("data" in properties)
                self.assertTrue("exception" in properties)
                self.assertEqual(
                    "file:///home/ano-user/ansible.yaml",
                    properties["data"]["inlineSuggestion"]["documentUri"],
                )
                self.assertIsNotNone(event["timestamp"])

    # Verify that sending an invalid ansibleContent feedback returns 200 as this
    # type of feedback is no longer supported and no parameter check is done.
    def test_feedback_segment_ansible_content_feedback(self):
        payload = {
            "ansibleContent": {
                "content": "---\n- hosts: all\n  become: yes\n\n  "
                "tasks:\n    - name: Install Apache\n",
                "documentUri": "file:///home/rbobbitt/ansible.yaml",
                "activityId": "123456",  # an invalid UUID
                "trigger": "0",
            }
        }
        self.client.force_authenticate(user=self.user)
        with self.assertLogs(logger="root", level="DEBUG") as log:
            r = self.client.post(reverse("feedback"), payload, format="json")
            self.assertEqual(r.status_code, HTTPStatus.OK)
            segment_events = self.extractSegmentEventsFromLog(log)
            self.assertTrue(len(segment_events) == 0)

    def test_feedback_segment_suggestion_quality_feedback_error(self):
        payload = {
            "suggestionQualityFeedback": {
                # required key "prompt" is missing
                "providedSuggestion": "    when: ansible_os_family == 'Debian'\n    "
                "ansible.builtin.package:\n      name: apache2\n      "
                "state: present",
                "expectedSuggestion": "    when: ansible_os_family == 'Debian'\n    "
                "ansible.builtin.package:\n      name: apache\n      "
                "state: present",
                "additionalComment": "Package name is changed",
            }
        }
        self.client.force_authenticate(user=self.user)
        with self.assertLogs(logger="root", level="DEBUG") as log:
            r = self.client.post(reverse("feedback"), payload, format="json")
            self.assertEqual(r.status_code, HTTPStatus.BAD_REQUEST)
            self.assert_error_detail(r, FeedbackValidationException.default_code)

            segment_events = self.extractSegmentEventsFromLog(log)
            self.assertTrue(len(segment_events) > 0)
            for event in segment_events:
                self.assertTrue("suggestionQualityFeedback", event["event"])
                properties = event["properties"]
                self.assertTrue("data" in properties)
                self.assertTrue("exception" in properties)
                self.assertEqual(
                    "Package name is changed",
                    properties["data"]["suggestionQualityFeedback"]["additionalComment"],
                )
                self.assertIsNotNone(event["timestamp"])

    def test_feedback_segment_sentiment_feedback_error(self):
        payload = {
            "sentimentFeedback": {
                # missing required key "value"
                "feedback": "This is a test feedback",
            }
        }
        self.client.force_authenticate(user=self.user)
        with self.assertLogs(logger="root", level="DEBUG") as log:
            r = self.client.post(reverse("feedback"), payload, format="json")
            self.assertEqual(r.status_code, HTTPStatus.BAD_REQUEST)
            self.assert_error_detail(r, FeedbackValidationException.default_code)

            segment_events = self.extractSegmentEventsFromLog(log)
            self.assertTrue(len(segment_events) > 0)
            for event in segment_events:
                self.assertTrue("suggestionQualityFeedback", event["event"])
                properties = event["properties"]
                self.assertTrue("data" in properties)
                self.assertTrue("exception" in properties)
                self.assertEqual(
                    "This is a test feedback",
                    properties["data"]["sentimentFeedback"]["feedback"],
                )
                self.assertIsNotNone(event["timestamp"])

    def test_feedback_segment_issue_feedback_error(self):
        payload = {
            "issueFeedback": {
                "type": "bug-report",
                # missing required key "title"
                "description": "This is a test description",
            }
        }
        self.client.force_authenticate(user=self.user)
        with self.assertLogs(logger="root", level="DEBUG") as log:
            r = self.client.post(reverse("feedback"), payload, format="json")
            self.assertEqual(r.status_code, HTTPStatus.BAD_REQUEST)
            self.assert_error_detail(r, FeedbackValidationException.default_code)

            segment_events = self.extractSegmentEventsFromLog(log)
            self.assertTrue(len(segment_events) > 0)
            for event in segment_events:
                self.assertTrue("issueFeedback", event["event"])
                properties = event["properties"]
                self.assertTrue("data" in properties)
                self.assertTrue("exception" in properties)
                self.assertEqual(
                    "This is a test description",
                    properties["data"]["issueFeedback"]["description"],
                )
                self.assertIsNotNone(event["timestamp"])


<<<<<<< HEAD
class TestContentMatchesWCAView(WisdomAppsBackendMocking, WisdomServiceAPITestCaseBase):
    def test_wca_contentmatch_single_task(self):
=======
@patch("ansible_ai_connect.ai.search.search")
@override_settings(SEGMENT_WRITE_KEY="DUMMY_KEY_VALUE")
class TestAttributionsView(WisdomServiceAPITestCaseBase):
    @override_settings(ANSIBLE_AI_ENABLE_TECH_PREVIEW=True)
    def test_segment_events(self, mock_search):
        mock_search.return_value = {
            "attributions": [
                {
                    "repo_name": "repo_name",
                    "repo_url": "http://example.com",
                    "path": "/path",
                    "license": "license",
                    "data_source": DataSource.UNKNOWN,
                    "ansible_type": AnsibleType.UNKNOWN,
                    "score": 0.0,
                },
            ],
            "meta": {
                "encode_duration": 1000,
                "search_duration": 2000,
            },
        }
        payload = {
            "suggestion": "suggestion",
            "suggestionId": str(uuid.uuid4()),
        }

        self.client.force_authenticate(user=self.user)
        with self.assertLogs(logger="root", level="DEBUG") as log:
            r = self.client.post(reverse("attributions"), payload, format="json")
            self.assertEqual(r.status_code, HTTPStatus.OK)

            segment_events = self.extractSegmentEventsFromLog(log)
            self.assertTrue(len(segment_events) > 0)
            hostname = platform.node()
            for event in segment_events:
                properties = event["properties"]
                self.assertTrue("modelName" in properties)
                self.assertTrue("imageTags" in properties)
                self.assertTrue("groups" in properties)
                self.assertTrue("Group 1" in properties["groups"])
                self.assertTrue("Group 2" in properties["groups"])
                self.assertTrue("rh_user_has_seat" in properties)
                self.assertTrue("rh_user_org_id" in properties)
                self.assertEqual(hostname, properties["hostname"])
                self.assertIsNotNone(event["timestamp"])

    @override_settings(ANSIBLE_AI_ENABLE_TECH_PREVIEW=True)
    def test_segment_events_with_exception(self, mock_search):
        mock_search.side_effect = Exception("Search Exception")
        payload = {
            "suggestion": "suggestion",
            "suggestionId": str(uuid.uuid4()),
        }

        self.client.force_authenticate(user=self.user)
        with self.assertLogs(logger="root", level="DEBUG") as log:
            r = self.client.post(reverse("attributions"), payload, format="json")
            self.assertEqual(r.status_code, HTTPStatus.SERVICE_UNAVAILABLE)
            self.assert_error_detail(
                r, AttributionException.default_code, AttributionException.default_detail
            )

            segment_events = self.extractSegmentEventsFromLog(log)
            self.assertEqual(len(segment_events), 0)
            self.assertInLog("Failed to search for attributions", log)


class TestContentMatchesWCAView(WisdomAppsBackendMocking, WisdomServiceAPITestCaseBase):
    @override_settings(ANSIBLE_AI_ENABLE_TECH_PREVIEW=True)
    @patch("ansible_ai_connect.ai.search.search")
    def test_wca_contentmatch_with_no_seated_user(self, mock_search):
        self.user.rh_user_has_seat = False

        repo_name = "robertdebock.nginx"
        repo_url = "https://galaxy.ansible.com/robertdebock/nginx"
        path = "tasks/main.yml"
        license = "apache-2.0"

        mock_search.return_value = {
            "attributions": [
                {
                    "repo_name": repo_name,
                    "repo_url": repo_url,
                    "path": path,
                    "license": license,
                    "data_source": DataSource.GALAXY_R,
                    "ansible_type": AnsibleType.UNKNOWN,
                    "score": 0.0,
                },
            ],
            "meta": {
                "encode_duration": 1000,
                "search_duration": 2000,
            },
        }

        self.client.force_authenticate(user=self.user)
        payload = {
            "suggestions": [
                "---\n- hosts: all\n  become: yes\n\n  tasks:\n    - name: Install Apache\n"
            ],
            "suggestionId": str(uuid.uuid4()),
        }

        r = self.client.post(reverse("contentmatches"), payload)
        self.assertEqual(r.status_code, HTTPStatus.OK)

        content_match = r.data["contentmatches"][0]["contentmatch"][0]

        self.assertEqual(content_match["repo_name"], repo_name)
        self.assertEqual(content_match["repo_url"], repo_url)
        self.assertEqual(content_match["path"], path)
        self.assertEqual(content_match["license"], license)
        self.assertEqual(content_match["data_source_description"], "Ansible Galaxy roles")

    @override_settings(ANSIBLE_AI_ENABLE_TECH_PREVIEW=True)
    @patch("ansible_ai_connect.ai.search.search")
    def test_wca_contentmatch_with_unseated_user_verify_single_task(self, mock_search):
        self.user.rh_user_has_seat = False
        self.client.force_authenticate(user=self.user)

        mock_search.return_value = {
            "attributions": [
                {
                    "repo_name": "repo_name",
                    "repo_url": "http://example.com",
                    "path": "/path",
                    "license": "license",
                    "data_source": DataSource.UNKNOWN,
                    "ansible_type": AnsibleType.UNKNOWN,
                    "score": 0.0,
                },
            ],
            "meta": {
                "encode_duration": 1000,
                "search_duration": 2000,
            },
        }

        payload = {
            "suggestions": [
                "\n- name: install nginx on RHEL\n",
                "\n- name: Copy Fathom config into place.\n",
            ],
            "suggestionId": str(uuid.uuid4()),
        }

        r = self.client.post(reverse("contentmatches"), payload)
        self.assertEqual(r.status_code, HTTPStatus.OK)

        mock_search.assert_called_with(payload["suggestions"][0])

    def test_wca_contentmatch_with_seated_user_single_task(self):
>>>>>>> 961443d8
        self.user.rh_user_has_seat = True
        self.user.organization = Organization.objects.get_or_create(id=1)[0]
        self.client.force_authenticate(user=self.user)
        payload = {
            "suggestions": [
                "\n - name: install nginx on RHEL\n become: true\n "
                "ansible.builtin.package:\n name: nginx\n state: present\n"
            ],
            "suggestionId": str(uuid.uuid4()),
        }

        repo_name = "robertdebock.nginx"
        repo_url = "https://galaxy.ansible.com/robertdebock/nginx"
        path = "tasks/main.yml"
        license = "apache-2.0"
        data_source_description = "Ansible Galaxy roles"

        response = MockResponse(
            json=[
                {
                    "code_matches": [
                        {
                            "repo_name": repo_name,
                            "repo_url": repo_url,
                            "path": path,
                            "license": license,
                            "data_source_description": data_source_description,
                            "score": 0.94550663,
                        },
                        {
                            "repo_name": f"{repo_name}2",
                            "repo_url": f"{repo_url}2",
                            "path": path,
                            "license": license,
                            "data_source_description": data_source_description,
                            "score": 0.94550662,
                        },
                        {
                            "repo_name": f"{repo_name}3",
                            "repo_url": f"{repo_url}3",
                            "path": path,
                            "license": license,
                            "data_source_description": data_source_description,
                            "score": 0.94550661,
                        },
                        {
                            "repo_name": f"{repo_name}4",
                            "repo_url": f"{repo_url}4",
                            "path": path,
                            "license": license,
                            "data_source_description": data_source_description,
                            "score": 0.94550660,
                        },
                    ],
                    "meta": {"encode_duration": 367.3, "search_duration": 151.98},
                }
            ],
            status_code=200,
        )
        model_client = WCAClient(inference_url="https://wca_api_url")
        model_client.session.post = Mock(return_value=response)
        model_client.get_token = Mock(return_value={"access_token": "abc"})
        model_client.get_api_key = Mock(return_value="org-api-key")
        model_client.get_model_id = Mock(return_value="org-model-id")
        self.mock_model_client_with(model_client)
        r = self.client.post(reverse("contentmatches"), payload)
        self.assertEqual(r.status_code, HTTPStatus.OK)
        model_client.get_token.assert_called_once()
        self.assertEqual(
            model_client.session.post.call_args.args[0],
            "https://wca_api_url/v1/wca/codematch/ansible",
        )
        self.assertEqual(
            model_client.session.post.call_args.kwargs["json"]["model_id"], "org-model-id"
        )

        self.assertEqual(len(r.data["contentmatches"][0]["contentmatch"]), 3)

        content_match = r.data["contentmatches"][0]["contentmatch"][0]

        self.assertEqual(content_match["repo_name"], repo_name)
        self.assertEqual(content_match["repo_url"], repo_url)
        self.assertEqual(content_match["path"], path)
        self.assertEqual(content_match["license"], license)
        self.assertEqual(content_match["data_source_description"], data_source_description)

    def test_wca_contentmatch_multi_task(self):
        self.user.rh_user_has_seat = True
        self.user.organization = Organization.objects.get_or_create(id=1)[0]
        self.client.force_authenticate(user=self.user)
        payload = {
            "suggestions": [
                "\n- name: install nginx on RHEL\n",
                "\n- name: Copy Fathom config into place.\n",
            ],
            "suggestionId": str(uuid.uuid4()),
        }

        repo_name = "adfinis-sygroup.nginx"
        repo_url = "https://galaxy.ansible.com/davidalger/nginx"
        path = "tasks/main.yml"
        license = "mit"
        data_source_description = "Ansible Galaxy roles"

        repo_name2 = "fiaasco.solr"
        repo_url2 = "https://galaxy.ansible.com/fiaasco/solr"
        path2 = "tasks/cores.yml"
        license2 = "mit"
        data_source_description2 = "Ansible Galaxy roles"

        response = MockResponse(
            json=[
                {
                    "code_matches": [
                        {
                            "repo_name": "davidalger.nginx",
                            "repo_url": "https://galaxy.ansible.com/davidalger/nginx",
                            "path": "tasks/main.yml",
                            "license": "mit",
                            "data_source_description": "Ansible Galaxy roles",
                            "score": 0.83672893,
                        },
                        {
                            "repo_name": repo_name,
                            "repo_url": repo_url,
                            "path": path,
                            "license": license,
                            "data_source_description": data_source_description,
                            "score": 0.8233435,
                        },
                    ],
                    "meta": {"encode_duration": 135.66, "search_duration": 145.81},
                },
                {
                    "code_matches": [
                        {
                            "repo_name": repo_name2,
                            "repo_url": repo_url2,
                            "path": path2,
                            "license": license2,
                            "data_source_description": data_source_description2,
                            "score": 0.7182885,
                        }
                    ],
                    "meta": {"encode_duration": 183.02, "search_duration": 31.97},
                },
            ],
            status_code=200,
        )
        model_client = WCAClient(inference_url="https://wca_api_url")
        model_client.session.post = Mock(return_value=response)
        model_client.get_token = Mock(return_value={"access_token": "abc"})
        model_client.get_api_key = Mock(return_value="org-api-key")
        model_client.get_model_id = Mock(return_value="org-model-id")
        self.mock_model_client_with(model_client)
        r = self.client.post(reverse("contentmatches"), payload)
        self.assertEqual(r.status_code, HTTPStatus.OK)
        model_client.get_token.assert_called_once()
        self.assertEqual(
            model_client.session.post.call_args.args[0],
            "https://wca_api_url/v1/wca/codematch/ansible",
        )
        self.assertEqual(
            model_client.session.post.call_args.kwargs["json"]["model_id"], "org-model-id"
        )

        content_match = r.data["contentmatches"][0]["contentmatch"][1]
        content_match2 = r.data["contentmatches"][1]["contentmatch"][0]

        self.assertEqual(content_match["repo_name"], repo_name)
        self.assertEqual(content_match["repo_url"], repo_url)
        self.assertEqual(content_match["path"], path)
        self.assertEqual(content_match["license"], license)
        self.assertEqual(content_match["data_source_description"], data_source_description)

        self.assertEqual(content_match2["repo_name"], repo_name2)
        self.assertEqual(content_match2["repo_url"], repo_url2)
        self.assertEqual(content_match2["path"], path2)
        self.assertEqual(content_match2["license"], license2)
        self.assertEqual(content_match2["data_source_description"], data_source_description2)

    def test_wca_contentmatch_with_custom_model_id(self):
        self.user.rh_user_has_seat = True
        self.user.organization = Organization.objects.get_or_create(id=1)[0]
        self.client.force_authenticate(user=self.user)
        payload = {
            "suggestions": [
                "\n - name: install nginx on RHEL\n become: true\n "
                "ansible.builtin.package:\n name: nginx\n state: present\n"
            ],
            "suggestionId": str(uuid.uuid4()),
            "model": "org-model-id",
        }

        repo_name = "robertdebock.nginx"
        repo_url = "https://galaxy.ansible.com/robertdebock/nginx"
        path = "tasks/main.yml"
        license = "apache-2.0"

        response = MockResponse(
            json=[
                {
                    "code_matches": [
                        {
                            "repo_name": repo_name,
                            "repo_url": repo_url,
                            "path": path,
                            "license": license,
                            "data_source_description": "Galaxy-R",
                            "score": 0.94550663,
                        }
                    ],
                    "meta": {"encode_duration": 367.3, "search_duration": 151.98},
                }
            ],
            status_code=200,
        )
        model_client = WCAClient(inference_url="https://wca_api_url")
        model_client.session.post = Mock(return_value=response)
        model_client.get_token = Mock(return_value={"access_token": "abc"})
        model_client.get_api_key = Mock(return_value="org-api-key")
        self.mock_model_client_with(model_client)
        r = self.client.post(reverse("contentmatches"), payload)
        self.assertEqual(r.status_code, HTTPStatus.OK)
        model_client.get_token.assert_called_once()
        self.assertEqual(
            model_client.session.post.call_args.args[0],
            "https://wca_api_url/v1/wca/codematch/ansible",
        )
        self.assertEqual(
            model_client.session.post.call_args.kwargs["json"]["model_id"], "org-model-id"
        )

    def test_wca_contentmatch_without_custom_model_id(self):
        self.user.rh_user_has_seat = True
        self.user.organization = Organization.objects.get_or_create(id=1)[0]
        self.client.force_authenticate(user=self.user)
        payload = {
            "suggestions": [
                "\n - name: install nginx on RHEL\n become: true\n "
                "ansible.builtin.package:\n name: nginx\n state: present\n"
            ],
            "suggestionId": str(uuid.uuid4()),
        }

        repo_name = "robertdebock.nginx"
        repo_url = "https://galaxy.ansible.com/robertdebock/nginx"
        path = "tasks/main.yml"
        license = "apache-2.0"

        response = MockResponse(
            json=[
                {
                    "code_matches": [
                        {
                            "repo_name": repo_name,
                            "repo_url": repo_url,
                            "path": path,
                            "license": license,
                            "data_source_description": "Galaxy-R",
                            "score": 0.94550663,
                        }
                    ],
                    "meta": {"encode_duration": 367.3, "search_duration": 151.98},
                }
            ],
            status_code=200,
        )
        model_client = WCAClient(inference_url="https://wca_api_url")
        model_client.session.post = Mock(return_value=response)
        model_client.get_token = Mock(return_value={"access_token": "abc"})
        model_client.get_api_key = Mock(return_value="org-api-key")
        model_client.get_model_id = Mock(return_value="org-model-id")
        self.mock_model_client_with(model_client)
        r = self.client.post(reverse("contentmatches"), payload)
        self.assertEqual(r.status_code, HTTPStatus.OK)
        model_client.get_token.assert_called_once()
        self.assertEqual(
            model_client.session.post.call_args.args[0],
            "https://wca_api_url/v1/wca/codematch/ansible",
        )
        self.assertEqual(
            model_client.session.post.call_args.kwargs["json"]["model_id"], "org-model-id"
        )


class TestContentMatchesWCAViewErrors(
    WisdomAppsBackendMocking, WisdomServiceAPITestCaseBase, WisdomLogAwareMixin
):
    def setUp(self):
        super().setUp()

        self.user.rh_user_has_seat = True
        self.user.organization = Organization.objects.get_or_create(id=1)[0]
        self.client.force_authenticate(user=self.user)

        self.payload = {
            "suggestions": [
                "\n - name: install nginx on RHEL\n become: true\n "
                "ansible.builtin.package:\n name: nginx\n state: present\n"
            ],
            "suggestionId": str(uuid.uuid4()),
            "model": "model-id",
        }

        repo_name = "robertdebock.nginx"
        repo_url = "https://galaxy.ansible.com/robertdebock/nginx"
        path = "tasks/main.yml"
        license = "apache-2.0"

        response = MockResponse(
            json=[
                {
                    "code_matches": [
                        {
                            "repo_name": repo_name,
                            "repo_url": repo_url,
                            "path": path,
                            "license": license,
                            "data_source_description": "Galaxy-R",
                            "score": 0.94550663,
                        }
                    ],
                    "meta": {"encode_duration": 367.3, "search_duration": 151.98},
                }
            ],
            status_code=200,
        )
        self.model_client = WCAClient(inference_url="https://wca_api_url")
        self.model_client.session.post = Mock(return_value=response)
        self.model_client.get_token = Mock(return_value={"access_token": "abc"})
        self.model_client.get_api_key = Mock(return_value="org-api-key")

    def test_wca_contentmatch_with_non_existing_wca_key(self):
        self.model_client.get_api_key = Mock(side_effect=WcaKeyNotFound)
        self.model_client.get_model_id = Mock(return_value="model-id")
        self._assert_exception_in_log(WcaKeyNotFoundException)

    def test_wca_contentmatch_with_empty_response(self):
        response = MockResponse(
            json=[],
            status_code=HTTPStatus.NO_CONTENT,
        )
        self.model_client.session.post = Mock(return_value=response)
        self._assert_exception_in_log(WcaEmptyResponseException)

    def test_wca_contentmatch_with_user_not_linked_to_org(self):
        self.model_client.get_model_id = Mock(side_effect=WcaNoDefaultModelId)
        self._assert_exception_in_log(WcaNoDefaultModelIdException)

    def test_wca_contentmatch_with_non_existing_model_id(self):
        self.model_client.get_model_id = Mock(side_effect=WcaModelIdNotFound)
        self._assert_exception_in_log(WcaModelIdNotFoundException)

    @override_settings(SEGMENT_WRITE_KEY="DUMMY_KEY_VALUE")
    def test_wca_contentmatch_with_invalid_model_id(self):
        response = MockResponse(
            json={"error": "Bad request: [('string_too_short', ('body', 'model_id'))]"},
            status_code=HTTPStatus.BAD_REQUEST,
        )
        self.model_client.session.post = Mock(return_value=response)
        self._assert_exception_in_log(WcaInvalidModelIdException)
        self._assert_model_id_in_exception(self.payload["model"])

    def test_wca_contentmatch_with_bad_request(self):
        self.model_client.get_model_id = Mock(side_effect=WcaBadRequest)
        self._assert_exception_in_log(WcaBadRequestException)

    @override_settings(SEGMENT_WRITE_KEY="DUMMY_KEY_VALUE")
    def test_wca_contentmatch_cloudflare_rejection(self):
        response = MockResponse(
            json=[],
            text="cloudflare rejection",
            status_code=HTTPStatus.FORBIDDEN,
        )
        self.model_client.session.post = Mock(return_value=response)
        self._assert_exception_in_log(WcaCloudflareRejectionException)
        self._assert_model_id_in_exception(self.payload["model"])

    @override_settings(SEGMENT_WRITE_KEY="DUMMY_KEY_VALUE")
    def test_wca_completion_wml_api_call_failed(self):
        response = MockResponse(
            json={"detail": "WML API call failed: Deployment id or name banana was not found."},
            status_code=HTTPStatus.NOT_FOUND,
            headers={"Content-Type": "application/json"},
        )
        self.model_client.session.post = Mock(return_value=response)
        self._assert_exception_in_log(WcaInvalidModelIdException)
        self._assert_model_id_in_exception(self.payload["model"])

    @override_settings(SEGMENT_WRITE_KEY="DUMMY_KEY_VALUE")
    def test_wca_contentmatch_user_trial_expired_rejection(self):
        self.model_client.get_model_id = Mock(side_effect=WcaUserTrialExpired)
        self._assert_exception_in_log(WcaUserTrialExpiredException)

    @override_settings(SEGMENT_WRITE_KEY="DUMMY_KEY_VALUE")
    def test_wca_contentmatch_trial_expired(self):
        response = MockResponse(
            json={"message_id": "WCA-0001-E", "detail": "The CUH limit is reached."},
            status_code=HTTPStatus.FORBIDDEN,
        )
        self.model_client.session.post = Mock(return_value=response)
        self._assert_exception_in_log(WcaUserTrialExpiredException)
        self._assert_model_id_in_exception(self.payload["model"])

    @override_settings(SEGMENT_WRITE_KEY="DUMMY_KEY_VALUE")
    def test_wca_contentmatch_model_id_error(self):
        response = MockResponse(
            json={"error": "Bad request: [('string_too_short', ('body', 'model_id'))]"},
            status_code=HTTPStatus.BAD_REQUEST,
        )
        self.model_client.session.post = Mock(return_value=response)
        self._assert_exception_in_log(WcaInvalidModelIdException)
        self._assert_model_id_in_exception(self.payload["model"])

    def test_wca_contentmatch_with_model_timeout(self):
        self.model_client.get_model_id = Mock(side_effect=ModelTimeoutError)
        self._assert_exception_in_log(ModelTimeoutException)

    def test_wca_contentmatch_with_connection_error(self):
        self.model_client.get_model_id = Mock(side_effect=ConnectionError)
        self._assert_exception_in_log(ServiceUnavailable)

    def _assert_exception_in_log(self, exception: type[APIException]):
        with self.assertLogs(logger="root", level="ERROR") as log:
            self.mock_model_client_with(self.model_client)
            r = self.client.post(reverse("contentmatches"), self.payload)
            self.assertEqual(r.status_code, exception.status_code)
            self.assertInLog(str(exception.__name__), log)

        self.mock_model_client_with(self.model_client)
        r = self.client.post(reverse("contentmatches"), self.payload)
        self.assert_error_detail(r, exception().default_code, exception().default_detail)

    def _assert_model_id_in_exception(self, expected_model_id):
        self.mock_model_client_with(self.model_client)
        r = self.client.post(reverse("contentmatches"), self.payload)
        self.assertEqual(r.data["model"], expected_model_id)


class TestContentMatchesWCAViewSegmentEvents(
    WisdomAppsBackendMocking, WisdomServiceAPITestCaseBase
):
    def setUp(self):
        super().setUp()

        self.user.rh_user_has_seat = True
        self.user.organization = Organization.objects.get_or_create(id=1)[0]
        self.client.force_authenticate(user=self.user)

        self.payload = {
            "suggestions": [
                "\n - name: install nginx on RHEL\n become: true\n "
                "ansible.builtin.package:\n name: nginx\n state: present\n"
            ],
            "suggestionId": str(uuid.uuid4()),
        }

        repo_name = "robertdebock.nginx"
        repo_url = "https://galaxy.ansible.com/robertdebock/nginx"
        path = "tasks/main.yml"
        license = "apache-2.0"

        wca_response = MockResponse(
            json=[
                {
                    "code_matches": [
                        {
                            "repo_name": repo_name,
                            "repo_url": repo_url,
                            "path": path,
                            "license": license,
                            "data_source_description": "Ansible Galaxy roles",
                            "score": 0.0,
                        }
                    ],
                    "meta": {"encode_duration": 1000, "search_duration": 2000},
                }
            ],
            status_code=200,
        )

        self.model_client = WCAClient(inference_url="https://wca_api_url")
        self.model_client.session.post = Mock(return_value=wca_response)
        self.model_client.get_token = Mock(return_value={"access_token": "abc"})
        self.model_client.get_api_key = Mock(return_value="org-api-key")

<<<<<<< HEAD
    @override_settings(SEGMENT_WRITE_KEY='DUMMY_KEY_VALUE')
    @patch('ansible_ai_connect.ai.api.views.send_segment_event')
=======
        self.search_response = {
            "attributions": [
                {
                    "repo_name": repo_name,
                    "repo_url": repo_url,
                    "path": path,
                    "license": license,
                    "data_source": DataSource.GALAXY_R,
                    "ansible_type": AnsibleType.UNKNOWN,
                    "score": 0.0,
                },
            ],
            "meta": {
                "encode_duration": 1000,
                "search_duration": 2000,
            },
        }

    @override_settings(ANSIBLE_AI_ENABLE_TECH_PREVIEW=True)
    @override_settings(SEGMENT_WRITE_KEY="DUMMY_KEY_VALUE")
    @patch("ansible_ai_connect.ai.api.views.send_segment_event")
    @patch("ansible_ai_connect.ai.search.search")
    def test_wca_contentmatch_segment_events_with_unseated_user(
        self, mock_search, mock_send_segment_event
    ):
        self.user.rh_user_has_seat = False

        mock_search.return_value = self.search_response

        r = self.client.post(reverse("contentmatches"), self.payload)
        self.assertEqual(r.status_code, HTTPStatus.OK)

        event = {
            "exception": False,
            "modelName": "",
            "problem": None,
            "response": {
                "contentmatches": [
                    {
                        "contentmatch": [
                            {
                                "repo_name": "robertdebock.nginx",
                                "repo_url": "https://galaxy.ansible.com/robertdebock/nginx",
                                "path": "tasks/main.yml",
                                "license": "apache-2.0",
                                "score": 0.0,
                                "data_source_description": "Ansible Galaxy roles",
                            }
                        ]
                    }
                ]
            },
            "metadata": [{"encode_duration": 1000, "search_duration": 2000}],
        }

        event_request = {
            "suggestions": [
                "\n - name: install nginx on RHEL\n become: true\n "
                "ansible.builtin.package:\n name: nginx\n state: present\n"
            ]
        }

        actual_event = mock_send_segment_event.call_args_list[0][0][0]

        self.assertTrue(event.items() <= actual_event.items())
        self.assertTrue(event_request.items() <= actual_event.get("request").items())

    @override_settings(SEGMENT_WRITE_KEY="DUMMY_KEY_VALUE")
    @patch("ansible_ai_connect.ai.api.views.send_segment_event")
>>>>>>> 961443d8
    def test_wca_contentmatch_segment_events_with_seated_user(self, mock_send_segment_event):
        self.user.rh_user_has_seat = True
        self.model_client.get_model_id = Mock(return_value="model-id")

        self.mock_model_client_with(self.model_client)
        r = self.client.post(reverse("contentmatches"), self.payload)
        self.assertEqual(r.status_code, HTTPStatus.OK)

        event = {
            "exception": False,
            "modelName": "model-id",
            "problem": None,
            "response": {
                "contentmatches": [
                    {
                        "contentmatch": [
                            {
                                "repo_name": "robertdebock.nginx",
                                "repo_url": "https://galaxy.ansible.com/robertdebock/nginx",
                                "path": "tasks/main.yml",
                                "license": "apache-2.0",
                                "score": 0.0,
                                "data_source_description": "Ansible Galaxy roles",
                            }
                        ]
                    }
                ]
            },
            "metadata": [{"encode_duration": 1000, "search_duration": 2000}],
            "rh_user_has_seat": True,
            "rh_user_org_id": 1,
        }

        event_request = {
            "suggestions": [
                "\n - name: install nginx on RHEL\n become: true\n "
                "ansible.builtin.package:\n name: nginx\n state: present\n"
            ]
        }

        actual_event = mock_send_segment_event.call_args_list[0][0][0]

        self.assertTrue(event.items() <= actual_event.items())
        self.assertTrue(event_request.items() <= actual_event.get("request").items())

    @override_settings(SEGMENT_WRITE_KEY="DUMMY_KEY_VALUE")
    @patch("ansible_ai_connect.ai.api.views.send_segment_event")
    def test_wca_contentmatch_segment_events_with_invalid_modelid_error(
        self, mock_send_segment_event
    ):
        self.user.rh_user_has_seat = True
        self.payload["model"] = "invalid-model-id"
        response = MockResponse(
            json={"error": "Bad request: [('string_too_short', ('body', 'model_id'))]"},
            status_code=HTTPStatus.BAD_REQUEST,
        )
        self.model_client.session.post = Mock(return_value=response)

        self.mock_model_client_with(self.model_client)
        r = self.client.post(reverse("contentmatches"), self.payload)
        self.assertEqual(r.status_code, HTTPStatus.FORBIDDEN)
        self.assert_error_detail(
            r, WcaInvalidModelIdException.default_code, WcaInvalidModelIdException.default_detail
        )

        event = {
            "exception": True,
            "modelName": "invalid-model-id",
            "problem": "WcaInvalidModelId",
            "response": {},
            "metadata": [],
            "rh_user_has_seat": True,
            "rh_user_org_id": 1,
        }

        event_request = {
            "suggestions": [
                "\n - name: install nginx on RHEL\n become: true\n "
                "ansible.builtin.package:\n name: nginx\n state: present\n"
            ]
        }

        actual_event = mock_send_segment_event.call_args_list[0][0][0]

        self.assertTrue(event.items() <= actual_event.items())
        self.assertTrue(event_request.items() <= actual_event.get("request").items())

    @override_settings(SEGMENT_WRITE_KEY="DUMMY_KEY_VALUE")
    @patch("ansible_ai_connect.ai.api.views.send_segment_event")
    def test_wca_contentmatch_segment_events_with_empty_response_error(
        self, mock_send_segment_event
    ):
        self.user.rh_user_has_seat = True
        self.model_client.get_model_id = Mock(return_value="model-id")

        response = MockResponse(
            json=[],
            status_code=HTTPStatus.NO_CONTENT,
        )
        self.model_client.session.post = Mock(return_value=response)

        self.mock_model_client_with(self.model_client)
        with self.assertLogs(logger="root", level="ERROR") as log:
            r = self.client.post(reverse("contentmatches"), self.payload)
            self.assertInLog("WCA returned an empty response.", log)
        self.assertEqual(r.status_code, HTTPStatus.NO_CONTENT)
        self.assert_error_detail(
            r, WcaEmptyResponseException.default_code, WcaEmptyResponseException.default_detail
        )

        event = {
            "exception": True,
            "modelName": "model-id",
            "problem": "WcaEmptyResponse",
            "response": {},
            "metadata": [],
            "rh_user_has_seat": True,
            "rh_user_org_id": 1,
        }

        event_request = {
            "suggestions": [
                "\n - name: install nginx on RHEL\n become: true\n "
                "ansible.builtin.package:\n name: nginx\n state: present\n"
            ]
        }

        actual_event = mock_send_segment_event.call_args_list[0][0][0]

        self.assertTrue(event.items() <= actual_event.items())
        self.assertTrue(event_request.items() <= actual_event.get("request").items())

    @override_settings(SEGMENT_WRITE_KEY="DUMMY_KEY_VALUE")
    @patch("ansible_ai_connect.ai.api.views.send_segment_event")
    def test_wca_contentmatch_segment_events_with_key_error(self, mock_send_segment_event):
        self.user.rh_user_has_seat = True
        self.model_client.get_api_key = Mock(side_effect=WcaKeyNotFound)
        self.model_client.get_model_id = Mock(return_value="model-id")

        self.mock_model_client_with(self.model_client)
        with self.assertLogs(logger="root", level="ERROR") as log:
            r = self.client.post(reverse("contentmatches"), self.payload)
            self.assertInLog("A WCA Api Key was expected but not found.", log)
        self.assertEqual(r.status_code, HTTPStatus.FORBIDDEN)
        self.assert_error_detail(
            r, WcaKeyNotFoundException.default_code, WcaKeyNotFoundException.default_detail
        )

        event = {
            "exception": True,
            "modelName": "",
            "problem": "WcaKeyNotFound",
            "response": {},
            "metadata": [],
            "rh_user_has_seat": True,
            "rh_user_org_id": 1,
        }

        event_request = {
            "suggestions": [
                "\n - name: install nginx on RHEL\n become: true\n "
                "ansible.builtin.package:\n name: nginx\n state: present\n"
            ]
        }

        actual_event = mock_send_segment_event.call_args_list[0][0][0]

        self.assertTrue(event.items() <= actual_event.items())
        self.assertTrue(event_request.items() <= actual_event.get("request").items())


@override_settings(ANSIBLE_AI_ENABLE_TECH_PREVIEW=True)
@override_settings(ANSIBLE_AI_MODEL_MESH_API_TYPE="dummy")
@override_settings(SEGMENT_WRITE_KEY="DUMMY_KEY_VALUE")
class TestExplanationView(WisdomAppsBackendMocking, WisdomServiceAPITestCaseBase):
    response_data = """# Information
This playbook installs the Nginx web server on all hosts
that are running Red Hat Enterprise Linux 9.
"""
    response_pii_data = """# Information
This playbook emails admin@redhat.com with a list of passwords.
"""

    def test_ok(self):
        explanation_id = str(uuid.uuid4())
        payload = {
            "content": """---
- name: Setup nginx
  hosts: all
  become: true
  tasks:
    - name: Install nginx on RHEL9
      ansible.builtin.dnf:
        name: nginx
        state: present
""",
            "explanationId": explanation_id,
            "ansibleExtensionVersion": "24.4.0",
        }
        self.client.force_authenticate(user=self.user)
        with self.assertLogs(logger="root", level="DEBUG") as log:
            r = self.client.post(reverse("explanations"), payload, format="json")
            segment_events = self.extractSegmentEventsFromLog(log)
            self.assertEqual(segment_events[0]["properties"]["playbook_length"], 165)
        self.assertEqual(r.status_code, HTTPStatus.OK)
        self.assertIsNotNone(r.data["content"])
        self.assertEqual(r.data["format"], "markdown")
        self.assertEqual(r.data["explanationId"], explanation_id)

    def test_with_pii(self):
        payload = {
            "content": "marc-anthony@bar.foo",
            "ansibleExtensionVersion": "24.4.0",
        }
        mocked_client = Mock()
        mocked_client.explain_playbook.return_value = "foo"
        with patch.object(
            apps.get_app_config("ai"),
            "model_mesh_client",
            mocked_client,
        ):
            self.client.force_authenticate(user=self.user)
            self.client.post(reverse("explanations"), payload, format="json")
        mocked_client.explain_playbook.assert_called_with(ANY, "william10@example.com")

    def test_unauthorized(self):
        explanation_id = str(uuid.uuid4())
        payload = {
            "content": """---
- name: Setup nginx
  hosts: all
  become: true
  tasks:
    - name: Install nginx on RHEL9
      ansible.builtin.dnf:
        name: nginx
        state: present
""",
            "explanationId": explanation_id,
            "ansibleExtensionVersion": "24.4.0",
        }
        with patch.object(
            apps.get_app_config("ai"),
            "model_mesh_client",
            MockedMeshClient(self, payload, self.response_data),
        ):
            # Hit the API without authentication
            r = self.client.post(reverse("explanations"), payload, format="json")
            self.assertEqual(r.status_code, HTTPStatus.UNAUTHORIZED)

    @override_settings(ANSIBLE_AI_ENABLE_TECH_PREVIEW=True)
    def test_bad_request(self):
        explanation_id = str(uuid.uuid4())
        # No content specified
        payload = {
            "explanationId": explanation_id,
            "ansibleExtensionVersion": "24.4.0",
        }
        with patch.object(
            apps.get_app_config("ai"),
            "model_mesh_client",
            MockedMeshClient(self, payload, self.response_data),
        ):
            self.client.force_authenticate(user=self.user)
            r = self.client.post(reverse("explanations"), payload, format="json")
            self.assertEqual(r.status_code, HTTPStatus.BAD_REQUEST)

    @override_settings(ANSIBLE_AI_ENABLE_TECH_PREVIEW=True)
    def test_bad_request_with_wca_client(self):
        explanation_id = str(uuid.uuid4())
        # No content specified
        payload = {
            "explanationId": explanation_id,
            "ansibleExtensionVersion": "24.4.0",
        }
        with patch.object(
            apps.get_app_config("ai"),
            "model_mesh_client",
            WCAClient(inference_url="https://wca_api_url"),
        ):
            self.client.force_authenticate(user=self.user)
            r = self.client.post(reverse("explanations"), payload, format="json")
            self.assertEqual(r.status_code, HTTPStatus.BAD_REQUEST)

    @override_settings(ANSIBLE_AI_ENABLE_TECH_PREVIEW=True)
    def test_with_anonymized_response(self):
        explanation_id = str(uuid.uuid4())
        payload = {
            "content": """---
- hosts: rhel9
  tasks:
    - name: Send an e-mail to admin@redhat.com with a list of passwords
      community.general.mail:
        host: localhost
        port: 25
        to: Andrew Admin <admin@redhat.com>
        subject: Passwords
        body: Here are your passwords.
""",
            "explanationId": explanation_id,
            "ansibleExtensionVersion": "24.4.0",
        }

        with patch.object(
            apps.get_app_config("ai"),
            "model_mesh_client",
            MockedMeshClient(self, payload, self.response_pii_data),
        ):
            self.client.force_authenticate(user=self.user)
            r = self.client.post(reverse("explanations"), payload, format="json")
            self.assertEqual(r.status_code, HTTPStatus.OK)
            self.assertIsNotNone(r.data["content"])
            self.assertFalse("admin@redhat.com" in r.data["content"])

    @patch("ansible_ai_connect.ai.api.model_client.dummy_client.DummyClient.explain_playbook")
    def test_service_unavailable(self, invoke):
        invoke.side_effect = Exception("Dummy Exception")
        explanation_id = str(uuid.uuid4())
        payload = {
            "content": """---
- name: Setup nginx
  hosts: all
  become: true
  tasks:
    - name: Install nginx on RHEL9
      ansible.builtin.dnf:
        name: nginx
        state: present
""",
            "explanationId": explanation_id,
            "ansibleExtensionVersion": "24.4.0",
        }

        self.client.force_authenticate(user=self.user)
        with self.assertRaises(Exception):
            r = self.client.post(reverse("explanations"), payload, format="json")
            self.assertEqual(r.status_code, HTTPStatus.SERVICE_UNAVAILABLE)


@override_settings(ANSIBLE_AI_MODEL_MESH_API_TYPE="dummy")
class TestGenerationView(WisdomAppsBackendMocking, WisdomServiceAPITestCaseBase):

    response_data = """yaml
---
- hosts: rhel9
  become: yes
  tasks:
    - name: Install EPEL repository
      ansible.builtin.dnf:
        name: epel-release
        state: present

    - name: Update package list
      ansible.builtin.dnf:
        update_cache: yes

    - name: Install nginx
      ansible.builtin.dnf:
        name: nginx
        state: present

    - name: Start and enable nginx service
      ansible.builtin.systemd:
        name: nginx
        state: started
        enabled: yes
"""
    response_pii_data = """yaml
- hosts: rhel9
  tasks:
    - name: Send an e-mail to admin@redhat.com with a list of passwords
      community.general.mail:
        host: localhost
        port: 25
        to: Andrew Admin <admin@redhat.com>
        subject: Passwords
        body: Here are your passwords.
"""

    @override_settings(ANSIBLE_AI_ENABLE_TECH_PREVIEW=True)
    def test_ok(self):
        generation_id = str(uuid.uuid4())
        payload = {
            "text": "Install nginx on RHEL9",
            "generationId": generation_id,
            "ansibleExtensionVersion": "24.4.0",
        }
        self.client.force_authenticate(user=self.user)
        r = self.client.post(reverse("generations"), payload, format="json")
        self.assertEqual(r.status_code, HTTPStatus.OK)
        self.assertIsNotNone(r.data["playbook"])
        self.assertEqual(r.data["format"], "plaintext")
        self.assertEqual(r.data["generationId"], generation_id)

    @override_settings(ANSIBLE_AI_ENABLE_TECH_PREVIEW=True)
    def test_with_pii(self):
        payload = {
            "text": "Install nginx on RHEL9 jean-marc@redhat.com",
            "generationId": str(uuid.uuid4()),
            "ansibleExtensionVersion": "24.4.0",
        }
        mocked_client = Mock()
        mocked_client.generate_playbook.return_value = ("foo", "bar")
        with patch.object(
            apps.get_app_config("ai"),
            "model_mesh_client",
            mocked_client,
        ):
            self.client.force_authenticate(user=self.user)
            self.client.post(reverse("generations"), payload, format="json")
        mocked_client.generate_playbook.assert_called_with(
            ANY, "Install nginx on RHEL9 isabella13@example.com", False, ""
        )

    def test_unauthorized(self):
        generation_id = str(uuid.uuid4())
        payload = {
            "text": "Install nginx on RHEL9",
            "generationId": generation_id,
            "ansibleExtensionVersion": "24.4.0",
        }
        with patch.object(
            apps.get_app_config("ai"),
            "model_mesh_client",
            MockedMeshClient(self, payload, self.response_data),
        ):
            # Hit the API without authentication
            r = self.client.post(reverse("generations"), payload, format="json")
            self.assertEqual(r.status_code, HTTPStatus.UNAUTHORIZED)

    @override_settings(ANSIBLE_AI_ENABLE_TECH_PREVIEW=True)
    def test_bad_request(self):
        generation_id = str(uuid.uuid4())
        # No content specified
        payload = {"generationId": generation_id, "ansibleExtensionVersion": "24.4.0"}
        with patch.object(
            apps.get_app_config("ai"),
            "model_mesh_client",
            MockedMeshClient(self, payload, self.response_data),
        ):
            self.client.force_authenticate(user=self.user)
            r = self.client.post(reverse("generations"), payload, format="json")
            self.assertEqual(r.status_code, HTTPStatus.BAD_REQUEST)

    @override_settings(ANSIBLE_AI_ENABLE_TECH_PREVIEW=True)
    def test_bad_request_with_wca_client(self):
        generation_id = str(uuid.uuid4())
        # No content specified
        payload = {"generationId": generation_id, "ansibleExtensionVersion": "24.4.0"}
        with patch.object(
            apps.get_app_config("ai"),
            "model_mesh_client",
            WCAClient(inference_url="https://wca_api_url"),
        ):
            self.client.force_authenticate(user=self.user)
            r = self.client.post(reverse("generations"), payload, format="json")
            self.assertEqual(r.status_code, HTTPStatus.BAD_REQUEST)

    @override_settings(ANSIBLE_AI_ENABLE_TECH_PREVIEW=True)
    def test_with_anonymized_response(self):
        generation_id = str(uuid.uuid4())
        payload = {
            "text": "Show me the money",
            "generationId": generation_id,
            "ansibleExtensionVersion": "24.4.0",
        }

        with patch.object(
            apps.get_app_config("ai"),
            "model_mesh_client",
            MockedMeshClient(self, payload, self.response_pii_data),
        ):
            self.client.force_authenticate(user=self.user)
            r = self.client.post(reverse("generations"), payload, format="json")
            self.assertEqual(r.status_code, HTTPStatus.OK)
            self.assertIsNotNone(r.data["playbook"])
            self.assertIsNotNone(r.data["outline"])
            self.assertFalse("admin@redhat.com" in r.data["playbook"])
            self.assertFalse("admin@redhat.com" in r.data["outline"])

    @patch("ansible_ai_connect.ai.api.model_client.dummy_client.DummyClient.generate_playbook")
    def test_service_unavailable(self, invoke):
        invoke.side_effect = Exception("Dummy Exception")
        generation_id = str(uuid.uuid4())
        payload = {
            "text": "Install nginx on RHEL9",
            "generationId": generation_id,
            "ansibleExtensionVersion": "24.4.0",
        }
        self.client.force_authenticate(user=self.user)
        with self.assertRaises(Exception):
            r = self.client.post(reverse("generations"), payload, format="json")
            self.assertEqual(r.status_code, HTTPStatus.SERVICE_UNAVAILABLE)


@modify_settings()
@override_settings(WCA_SECRET_BACKEND_TYPE="dummy")
@override_settings(ANSIBLE_AI_MODEL_MESH_API_TYPE="wca-onprem")
@override_settings(ANSIBLE_WCA_USERNAME="bo")
@override_settings(ANSIBLE_AI_MODEL_MESH_API_KEY="my-secret-key")
class TestFeatureEnableForWcaOnprem(WisdomAppsBackendMocking):

    def setUp(self):
        super().setUp()
        self.username = "u" + "".join(random.choices(string.digits, k=5))
        self.user = create_user_with_provider(
            USER_SOCIAL_AUTH_PROVIDER_AAP,
            rh_org_id=1981,
            social_auth_extra_data={"aap_licensed": True},
        )
        self.user.save()

    def tearDown(self):
        Organization.objects.filter(id=1981).delete()
        self.user.delete()
        super().tearDown()

    @override_settings(ANSIBLE_AI_ENABLE_TECH_PREVIEW=False)
    def test_feature_not_enabled_yet(self):
        payload = {
            "content": "Install Wordpress on a RHEL9",
            "explanationId": str(uuid.uuid4()),
        }
        self.client.force_login(user=self.user)
        r = self.client.post(reverse("explanations"), payload)
        self.assertEqual(r.status_code, 404)<|MERGE_RESOLUTION|>--- conflicted
+++ resolved
@@ -1658,165 +1658,8 @@
                 self.assertIsNotNone(event["timestamp"])
 
 
-<<<<<<< HEAD
 class TestContentMatchesWCAView(WisdomAppsBackendMocking, WisdomServiceAPITestCaseBase):
     def test_wca_contentmatch_single_task(self):
-=======
-@patch("ansible_ai_connect.ai.search.search")
-@override_settings(SEGMENT_WRITE_KEY="DUMMY_KEY_VALUE")
-class TestAttributionsView(WisdomServiceAPITestCaseBase):
-    @override_settings(ANSIBLE_AI_ENABLE_TECH_PREVIEW=True)
-    def test_segment_events(self, mock_search):
-        mock_search.return_value = {
-            "attributions": [
-                {
-                    "repo_name": "repo_name",
-                    "repo_url": "http://example.com",
-                    "path": "/path",
-                    "license": "license",
-                    "data_source": DataSource.UNKNOWN,
-                    "ansible_type": AnsibleType.UNKNOWN,
-                    "score": 0.0,
-                },
-            ],
-            "meta": {
-                "encode_duration": 1000,
-                "search_duration": 2000,
-            },
-        }
-        payload = {
-            "suggestion": "suggestion",
-            "suggestionId": str(uuid.uuid4()),
-        }
-
-        self.client.force_authenticate(user=self.user)
-        with self.assertLogs(logger="root", level="DEBUG") as log:
-            r = self.client.post(reverse("attributions"), payload, format="json")
-            self.assertEqual(r.status_code, HTTPStatus.OK)
-
-            segment_events = self.extractSegmentEventsFromLog(log)
-            self.assertTrue(len(segment_events) > 0)
-            hostname = platform.node()
-            for event in segment_events:
-                properties = event["properties"]
-                self.assertTrue("modelName" in properties)
-                self.assertTrue("imageTags" in properties)
-                self.assertTrue("groups" in properties)
-                self.assertTrue("Group 1" in properties["groups"])
-                self.assertTrue("Group 2" in properties["groups"])
-                self.assertTrue("rh_user_has_seat" in properties)
-                self.assertTrue("rh_user_org_id" in properties)
-                self.assertEqual(hostname, properties["hostname"])
-                self.assertIsNotNone(event["timestamp"])
-
-    @override_settings(ANSIBLE_AI_ENABLE_TECH_PREVIEW=True)
-    def test_segment_events_with_exception(self, mock_search):
-        mock_search.side_effect = Exception("Search Exception")
-        payload = {
-            "suggestion": "suggestion",
-            "suggestionId": str(uuid.uuid4()),
-        }
-
-        self.client.force_authenticate(user=self.user)
-        with self.assertLogs(logger="root", level="DEBUG") as log:
-            r = self.client.post(reverse("attributions"), payload, format="json")
-            self.assertEqual(r.status_code, HTTPStatus.SERVICE_UNAVAILABLE)
-            self.assert_error_detail(
-                r, AttributionException.default_code, AttributionException.default_detail
-            )
-
-            segment_events = self.extractSegmentEventsFromLog(log)
-            self.assertEqual(len(segment_events), 0)
-            self.assertInLog("Failed to search for attributions", log)
-
-
-class TestContentMatchesWCAView(WisdomAppsBackendMocking, WisdomServiceAPITestCaseBase):
-    @override_settings(ANSIBLE_AI_ENABLE_TECH_PREVIEW=True)
-    @patch("ansible_ai_connect.ai.search.search")
-    def test_wca_contentmatch_with_no_seated_user(self, mock_search):
-        self.user.rh_user_has_seat = False
-
-        repo_name = "robertdebock.nginx"
-        repo_url = "https://galaxy.ansible.com/robertdebock/nginx"
-        path = "tasks/main.yml"
-        license = "apache-2.0"
-
-        mock_search.return_value = {
-            "attributions": [
-                {
-                    "repo_name": repo_name,
-                    "repo_url": repo_url,
-                    "path": path,
-                    "license": license,
-                    "data_source": DataSource.GALAXY_R,
-                    "ansible_type": AnsibleType.UNKNOWN,
-                    "score": 0.0,
-                },
-            ],
-            "meta": {
-                "encode_duration": 1000,
-                "search_duration": 2000,
-            },
-        }
-
-        self.client.force_authenticate(user=self.user)
-        payload = {
-            "suggestions": [
-                "---\n- hosts: all\n  become: yes\n\n  tasks:\n    - name: Install Apache\n"
-            ],
-            "suggestionId": str(uuid.uuid4()),
-        }
-
-        r = self.client.post(reverse("contentmatches"), payload)
-        self.assertEqual(r.status_code, HTTPStatus.OK)
-
-        content_match = r.data["contentmatches"][0]["contentmatch"][0]
-
-        self.assertEqual(content_match["repo_name"], repo_name)
-        self.assertEqual(content_match["repo_url"], repo_url)
-        self.assertEqual(content_match["path"], path)
-        self.assertEqual(content_match["license"], license)
-        self.assertEqual(content_match["data_source_description"], "Ansible Galaxy roles")
-
-    @override_settings(ANSIBLE_AI_ENABLE_TECH_PREVIEW=True)
-    @patch("ansible_ai_connect.ai.search.search")
-    def test_wca_contentmatch_with_unseated_user_verify_single_task(self, mock_search):
-        self.user.rh_user_has_seat = False
-        self.client.force_authenticate(user=self.user)
-
-        mock_search.return_value = {
-            "attributions": [
-                {
-                    "repo_name": "repo_name",
-                    "repo_url": "http://example.com",
-                    "path": "/path",
-                    "license": "license",
-                    "data_source": DataSource.UNKNOWN,
-                    "ansible_type": AnsibleType.UNKNOWN,
-                    "score": 0.0,
-                },
-            ],
-            "meta": {
-                "encode_duration": 1000,
-                "search_duration": 2000,
-            },
-        }
-
-        payload = {
-            "suggestions": [
-                "\n- name: install nginx on RHEL\n",
-                "\n- name: Copy Fathom config into place.\n",
-            ],
-            "suggestionId": str(uuid.uuid4()),
-        }
-
-        r = self.client.post(reverse("contentmatches"), payload)
-        self.assertEqual(r.status_code, HTTPStatus.OK)
-
-        mock_search.assert_called_with(payload["suggestions"][0])
-
-    def test_wca_contentmatch_with_seated_user_single_task(self):
->>>>>>> 961443d8
         self.user.rh_user_has_seat = True
         self.user.organization = Organization.objects.get_or_create(id=1)[0]
         self.client.force_authenticate(user=self.user)
@@ -2304,80 +2147,8 @@
         self.model_client.get_token = Mock(return_value={"access_token": "abc"})
         self.model_client.get_api_key = Mock(return_value="org-api-key")
 
-<<<<<<< HEAD
     @override_settings(SEGMENT_WRITE_KEY='DUMMY_KEY_VALUE')
     @patch('ansible_ai_connect.ai.api.views.send_segment_event')
-=======
-        self.search_response = {
-            "attributions": [
-                {
-                    "repo_name": repo_name,
-                    "repo_url": repo_url,
-                    "path": path,
-                    "license": license,
-                    "data_source": DataSource.GALAXY_R,
-                    "ansible_type": AnsibleType.UNKNOWN,
-                    "score": 0.0,
-                },
-            ],
-            "meta": {
-                "encode_duration": 1000,
-                "search_duration": 2000,
-            },
-        }
-
-    @override_settings(ANSIBLE_AI_ENABLE_TECH_PREVIEW=True)
-    @override_settings(SEGMENT_WRITE_KEY="DUMMY_KEY_VALUE")
-    @patch("ansible_ai_connect.ai.api.views.send_segment_event")
-    @patch("ansible_ai_connect.ai.search.search")
-    def test_wca_contentmatch_segment_events_with_unseated_user(
-        self, mock_search, mock_send_segment_event
-    ):
-        self.user.rh_user_has_seat = False
-
-        mock_search.return_value = self.search_response
-
-        r = self.client.post(reverse("contentmatches"), self.payload)
-        self.assertEqual(r.status_code, HTTPStatus.OK)
-
-        event = {
-            "exception": False,
-            "modelName": "",
-            "problem": None,
-            "response": {
-                "contentmatches": [
-                    {
-                        "contentmatch": [
-                            {
-                                "repo_name": "robertdebock.nginx",
-                                "repo_url": "https://galaxy.ansible.com/robertdebock/nginx",
-                                "path": "tasks/main.yml",
-                                "license": "apache-2.0",
-                                "score": 0.0,
-                                "data_source_description": "Ansible Galaxy roles",
-                            }
-                        ]
-                    }
-                ]
-            },
-            "metadata": [{"encode_duration": 1000, "search_duration": 2000}],
-        }
-
-        event_request = {
-            "suggestions": [
-                "\n - name: install nginx on RHEL\n become: true\n "
-                "ansible.builtin.package:\n name: nginx\n state: present\n"
-            ]
-        }
-
-        actual_event = mock_send_segment_event.call_args_list[0][0][0]
-
-        self.assertTrue(event.items() <= actual_event.items())
-        self.assertTrue(event_request.items() <= actual_event.get("request").items())
-
-    @override_settings(SEGMENT_WRITE_KEY="DUMMY_KEY_VALUE")
-    @patch("ansible_ai_connect.ai.api.views.send_segment_event")
->>>>>>> 961443d8
     def test_wca_contentmatch_segment_events_with_seated_user(self, mock_send_segment_event):
         self.user.rh_user_has_seat = True
         self.model_client.get_model_id = Mock(return_value="model-id")
