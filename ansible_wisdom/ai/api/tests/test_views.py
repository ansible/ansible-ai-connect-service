#!/usr/bin/env python3

import platform
import random
import string
import time
import uuid
from http import HTTPStatus
from unittest import mock
from unittest.mock import Mock, patch

from ai.api.model_client.base import ModelMeshClient
from ai.api.model_client.tests.test_wca_client import MockResponse
from ai.api.model_client.wca_client import WCAClient
from ai.api.serializers import AnsibleType, CompletionRequestSerializer, DataSource
from ai.api.views import Completions, CompletionsPromptType
from ai.feature_flags import WisdomFlags
from django.apps import apps
from django.contrib.auth import get_user_model
from django.contrib.auth.models import Group
from django.core.cache import cache
from django.test import modify_settings, override_settings
from django.urls import reverse
from django.utils import timezone
from rest_framework.test import APITransactionTestCase
from segment import analytics
from test_utils import WisdomServiceLogAwareTestCase


class DummyMeshClient(ModelMeshClient):
    def __init__(
        self, test, payload, response_data, test_inference_match=True, rh_user_has_seat=False
    ):
        super().__init__(inference_url='dummy inference url')
        self.test = test
        self.test_inference_match = test_inference_match

        if "prompt" in payload:
            try:
                user = Mock(rh_user_has_seat=rh_user_has_seat)
                request = Mock(user=user)
                serializer = CompletionRequestSerializer(context={'request': request})
                data = serializer.validate(payload.copy())

                view = Completions()
                data["context"], data["prompt"], _ = view.preprocess(
                    data.get("context"), data.get("prompt")
                )

                self.expects = {
                    "instances": [
                        {
                            "context": data.get("context"),
                            "prompt": data.get("prompt"),
                            "userId": str(test.user.uuid),
                            "rh_user_has_seat": rh_user_has_seat,
                            "organization_id": None,
                            "suggestionId": payload.get("suggestionId"),
                        }
                    ]
                }
            except Exception as exc:  # ignore exception thrown here
                print(exc)
                pass

        self.response_data = response_data

    def infer(self, data, model_name=None):
        if self.test_inference_match:
            self.test.assertEqual(data, self.expects)
        time.sleep(0.1)  # w/o this line test_rate_limit() fails...
        # i.e., still receives 200 after 10 API calls...
        return self.response_data


class WisdomServiceAPITestCaseBase(APITransactionTestCase, WisdomServiceLogAwareTestCase):
    @classmethod
    def setUpClass(cls):
        super().setUpClass()
        analytics.send = False  # do not send data to segment from unit tests

    def setUp(self):
        self.username = 'u' + "".join(random.choices(string.digits, k=5))
        self.password = 'secret'
        email = 'user@example.com'
        self.user = get_user_model().objects.create_user(
            username=self.username,
            email=email,
            password=self.password,
        )
        self.user.user_id = str(uuid.uuid4())
        self.user.community_terms_accepted = timezone.now()
        self.user.commercial_terms_accepted = timezone.now()
        self.user.save()

        group_1, _ = Group.objects.get_or_create(name='Group 1')
        group_2, _ = Group.objects.get_or_create(name='Group 2')
        group_1.user_set.add(self.user)
        group_2.user_set.add(self.user)
        cache.clear()

    def login(self):
        self.client.login(username=self.username, password=self.password)


@modify_settings()
class TestCompletionWCAView(WisdomServiceAPITestCaseBase):
    payload = {
        "prompt": "---\n- hosts: all\n  become: yes\n\n  tasks:\n    - name: Install Apache\n",
        "suggestionId": str(uuid.uuid4()),
    }
    response_data = {"predictions": ["      ansible.builtin.apt:\n        name: apache2"]}

    @override_settings(LAUNCHDARKLY_SDK_KEY=None)
    @override_settings(ENABLE_ARI_POSTPROCESS=False)
    @mock.patch('ai.api.views.feature_flags')
    def test_wca_featureflag_disabled(self, feature_flags):
        self.client.force_authenticate(user=self.user)
        with patch.object(
            apps.get_app_config('ai'),
            'model_mesh_client',
            DummyMeshClient(self, self.payload, self.response_data),
        ):
            r = self.client.post(reverse('completions'), self.payload)
            self.assertEqual(r.status_code, HTTPStatus.OK)
            feature_flags.assert_not_called()

    @override_settings(LAUNCHDARKLY_SDK_KEY='dummy_key')
    @override_settings(ENABLE_ARI_POSTPROCESS=False)
    @mock.patch('ai.api.views.feature_flags')
    def test_wca_featureflag_on(self, feature_flags):
        def get_feature_flags(name, *args):
            return "https://wca_api_url<>modelX" if name == WisdomFlags.WCA_API else ""

        feature_flags.get = get_feature_flags
        self.client.force_authenticate(user=self.user)
        response = MockResponse(
            json={"predictions": [""]},
            status_code=200,
        )
        model_client = WCAClient(inference_url='https://example.com')
        model_client.session.post = Mock(return_value=response)
        model_client.get_token = Mock(return_value={"access_token": "abc"})
        with patch.object(apps.get_app_config('ai'), 'wca_client', model_client):
            r = self.client.post(reverse('completions'), self.payload)
            self.assertEqual(r.status_code, HTTPStatus.OK)
            model_client.get_token.assert_called_once()
            self.assertEqual(
                model_client.session.post.call_args.args[0],
                "https://wca_api_url/v1/wca/codegen/ansible",
            )
            self.assertEqual(
                model_client.session.post.call_args.kwargs['json']['model_id'], 'modelX'
            )

    @override_settings(LAUNCHDARKLY_SDK_KEY='dummy_key')
    @override_settings(ENABLE_ARI_POSTPROCESS=False)
    @mock.patch('ai.api.views.feature_flags')
    def test_wca_featureflag_off(self, feature_flags):
        def get_feature_flags(name, *args):
            return None if name == WisdomFlags.WCA_API else ""

        feature_flags.get = get_feature_flags
        self.client.force_authenticate(user=self.user)
        model_client = WCAClient(inference_url='https://example.com')
        model_client.session.post = Mock()
        model_client.get_token = Mock()
        with patch.object(apps.get_app_config('ai'), 'wca_client', model_client):
            with patch.object(
                apps.get_app_config('ai'),
                'model_mesh_client',
                DummyMeshClient(self, self.payload, self.response_data),
            ):
                r = self.client.post(reverse('completions'), self.payload)
                self.assertEqual(r.status_code, HTTPStatus.OK)
                model_client.get_token.assert_not_called()
                model_client.session.post.assert_not_called()


@modify_settings()
class TestCompletionView(WisdomServiceAPITestCaseBase):
    def test_full_payload(self):
        payload = {
            "prompt": "---\n- hosts: all\n  become: yes\n\n  tasks:\n    - name: Install Apache\n",
            "suggestionId": str(uuid.uuid4()),
        }
        response_data = {"predictions": ["      ansible.builtin.apt:\n        name: apache2"]}
        self.client.force_authenticate(user=self.user)
        with patch.object(
            apps.get_app_config('ai'),
            'model_mesh_client',
            DummyMeshClient(self, payload, response_data),
        ):
            with self.assertLogs(logger='root', level='DEBUG') as log:
                r = self.client.post(reverse('completions'), payload)
                self.assertEqual(r.status_code, HTTPStatus.OK)
                self.assertIsNotNone(r.data['predictions'])
                self.assertSegmentTimestamp(log)

<<<<<<< HEAD
    @override_settings(SEGMENT_WRITE_KEY='DUMMY_KEY_VALUE')
    def test_multi_task_prompt_commercial(self):
        payload = {
            "prompt": "---\n- hosts: all\n  become: yes\n\n  tasks:\n    # Install Apache & start Apache\n",  # noqa: E501
            "suggestionId": str(uuid.uuid4()),
        }
        response_data = {
            "predictions": [
                "- name:  Install Apache\n  ansible.builtin.apt:\n    name: apache2\n    state: latest\n- name:  start Apache\n  ansible.builtin.service:\n    name: apache2\n    state: started\n    enabled: yes\n"  # noqa: E501
            ]
        }
        self.user.rh_user_has_seat = True
        self.client.force_authenticate(user=self.user)
        with patch.object(
            apps.get_app_config('ai'),
            'model_mesh_client',
            DummyMeshClient(self, payload, response_data, rh_user_has_seat=True),
        ):
            with self.assertLogs(logger='root', level='DEBUG') as log:
                r = self.client.post(reverse('completions'), payload)
                self.assertEqual(r.status_code, HTTPStatus.OK)
                self.assertIsNotNone(r.data['predictions'])
                self.assertSegmentTimestamp(log)
                segment_events = self.extractSegmentEventsFromLog(log)
                self.assertTrue(len(segment_events) > 0)
                for event in segment_events:
                    if event['event'] == 'completion':
                        properties = event['properties']
                        self.assertEqual(properties['taskCount'], 2)
                        self.assertEqual(properties['promptType'], CompletionsPromptType.MULTITASK)

    @override_settings(SEGMENT_WRITE_KEY='DUMMY_KEY_VALUE')
    def test_multi_task_prompt_commercial_with_pii(self):
        payload = {
            "prompt": "---\n- hosts: all\n  become: yes\n\n  tasks:\n    #Install Apache & say hello fred@redhat.com\n",  # noqa: E501
            "suggestionId": str(uuid.uuid4()),
        }
        response_data = {
            "predictions": [
                "- name:  Install Apache\n  ansible.builtin.apt:\n    name: apache2\n    state: latest\n- name:  say hello fred@redhat.com\n  ansible.builtin.debug:\n    msg: Hello there olivia1@example.com\n"  # noqa: E501
            ]
        }
        self.user.rh_user_has_seat = True
        self.client.force_authenticate(user=self.user)
        with patch.object(
            apps.get_app_config('ai'),
            'model_mesh_client',
            # test_inference_match=False because anonymizer changes the prompt before calling WCA
            DummyMeshClient(
                self, payload, response_data, test_inference_match=False, rh_user_has_seat=True
            ),
        ):
            with self.assertLogs(logger='root', level='DEBUG') as log:
                r = self.client.post(reverse('completions'), payload)
                self.assertEqual(r.status_code, HTTPStatus.OK)
                self.assertIsNotNone(r.data['predictions'])
                self.assertSegmentTimestamp(log)
                segment_events = self.extractSegmentEventsFromLog(log)
                self.assertTrue(len(segment_events) > 0)
                for event in segment_events:
                    if event['event'] == 'completion':
                        properties = event['properties']
                        self.assertEqual(properties['taskCount'], 2)
                        self.assertEqual(properties['promptType'], CompletionsPromptType.MULTITASK)

    @override_settings(SEGMENT_WRITE_KEY='DUMMY_KEY_VALUE')
=======
>>>>>>> 3b13a1a9
    def test_rate_limit(self):
        payload = {
            "prompt": "---\n- hosts: all\n  become: yes\n\n  tasks:\n    - name: Install Apache\n",
            "suggestionId": str(uuid.uuid4()),
        }
        response_data = {"predictions": ["      ansible.builtin.apt:\n        name: apache2"]}
        self.client.force_authenticate(user=self.user)
        with patch.object(
            apps.get_app_config('ai'),
            'model_mesh_client',
            DummyMeshClient(self, payload, response_data),
        ):
            with self.assertLogs(logger='root', level='DEBUG') as log:
                r = self.client.post(reverse('completions'), payload)
                self.assertEqual(r.status_code, HTTPStatus.OK)
                self.assertIsNotNone(r.data['predictions'])
                for _ in range(10):
                    r = self.client.post(reverse('completions'), payload)
                self.assertEqual(r.status_code, HTTPStatus.TOO_MANY_REQUESTS)
                self.assertSegmentTimestamp(log)

    def test_missing_prompt(self):
        payload = {
            "suggestionId": str(uuid.uuid4()),
        }
        response_data = {"predictions": ["      ansible.builtin.apt:\n        name: apache2"]}
        self.client.force_authenticate(user=self.user)
        with patch.object(
            apps.get_app_config('ai'),
            'model_mesh_client',
            DummyMeshClient(self, payload, response_data),
        ):
            with self.assertLogs(logger='root', level='DEBUG') as log:
                r = self.client.post(reverse('completions'), payload)
                self.assertEqual(r.status_code, HTTPStatus.BAD_REQUEST)
                self.assertSegmentTimestamp(log)

    @override_settings(SEGMENT_WRITE_KEY='DUMMY_KEY_VALUE')
    def test_authentication_error(self):
        payload = {
            "prompt": "---\n- hosts: all\n  become: yes\n\n  tasks:\n    - name: Install Apache\n",
            "suggestionId": str(uuid.uuid4()),
        }
        response_data = {"predictions": ["      ansible.builtin.apt:\n        name: apache2"]}
        # self.client.force_authenticate(user=self.user)
        with patch.object(
            apps.get_app_config('ai'),
            'model_mesh_client',
            DummyMeshClient(self, payload, response_data),
        ):
            with self.assertLogs(logger='root', level='DEBUG') as log:
                r = self.client.post(reverse('completions'), payload)
                self.assertEqual(r.status_code, HTTPStatus.UNAUTHORIZED)
                segment_events = self.extractSegmentEventsFromLog(log)
                self.assertTrue(len(segment_events) > 0)
                for event in segment_events:
                    self.assertEqual(event['userId'], 'unknown')
                    properties = event['properties']
                    self.assertTrue('modelName' in properties)
                    self.assertTrue('imageTags' in properties)
                    self.assertEqual(properties['response']['status_code'], 401)
                    self.assertIsNotNone(event['timestamp'])

    def test_completions_preprocessing_error(self):
        payload = {
            "prompt": "---\n- hosts: all\nbecome: yes\n\n  tasks:\n    - name: Install Apache\n",
            "suggestionId": str(uuid.uuid4()),
        }
        response_data = {"predictions": ["      ansible.builtin.apt:\n        name: apache2"]}
        self.client.force_authenticate(user=self.user)
        with patch.object(
            apps.get_app_config('ai'),
            'model_mesh_client',
            DummyMeshClient(self, payload, response_data),
        ):
            with self.assertLogs(logger='root', level='DEBUG') as log:
                r = self.client.post(reverse('completions'), payload)
                self.assertEqual(r.status_code, HTTPStatus.BAD_REQUEST)
                self.assertEqual(r.data['message'], 'Request contains invalid yaml')
                self.assertSegmentTimestamp(log)

    def test_completions_preprocessing_error_with_invalid_prompt(self):
        payload = {
            "prompt": "---\n  - name: [Setup]",
            "suggestionId": str(uuid.uuid4()),
        }
        response_data = {"predictions": ["      ansible.builtin.apt:\n        name: apache2"]}
        self.client.force_authenticate(user=self.user)
        with patch.object(
            apps.get_app_config('ai'),
            'model_mesh_client',
            DummyMeshClient(self, payload, response_data),
        ):
            with self.assertLogs(logger='root', level='DEBUG') as log:
                r = self.client.post(reverse('completions'), payload)
                self.assertEqual(r.status_code, HTTPStatus.BAD_REQUEST)
                self.assertEqual(r.data['message'], 'Request contains invalid prompt')
                self.assertSegmentTimestamp(log)

    def test_completions_preprocessing_error_without_name_prompt(self):
        payload = {
            "prompt": "---\n  - Name: [Setup]",
            "suggestionId": str(uuid.uuid4()),
        }
        response_data = {"predictions": ["      ansible.builtin.apt:\n        name: apache2"]}
        self.client.force_authenticate(user=self.user)
        with patch.object(
            apps.get_app_config('ai'),
            'model_mesh_client',
            DummyMeshClient(self, payload, response_data),
        ):
            with self.assertLogs(logger='root', level='DEBUG') as log:
                r = self.client.post(reverse('completions'), payload)
                self.assertEqual(r.status_code, HTTPStatus.BAD_REQUEST)
                self.assertInLog("failed to validate request", log)
                self.assertTrue("prompt does not contain the name parameter" in str(r.content))
                self.assertSegmentTimestamp(log)

    @override_settings(ENABLE_ARI_POSTPROCESS=False)
    def test_full_payload_without_ARI(self):
        payload = {
            "prompt": "---\n- hosts: all\n  become: yes\n\n  tasks:\n    - name: Install Apache\n",
            "suggestionId": str(uuid.uuid4()),
        }
        response_data = {"predictions": ["      ansible.builtin.apt:\n        name: apache2"]}
        self.client.force_authenticate(user=self.user)
        with patch.object(
            apps.get_app_config('ai'),
            'model_mesh_client',
            DummyMeshClient(self, payload, response_data),
        ):
            with self.assertLogs(logger='root', level='DEBUG') as log:
                r = self.client.post(reverse('completions'), payload)
                self.assertEqual(r.status_code, HTTPStatus.OK)
                self.assertIsNotNone(r.data['predictions'])
                self.assertInLog('skipped ari post processing because ari was not initialized', log)
                self.assertSegmentTimestamp(log)

    @override_settings(ENABLE_ARI_POSTPROCESS=True)
    def test_full_payload_with_recommendation_with_broken_last_line(self):
        payload = {
            "prompt": "---\n- hosts: all\n  become: yes\n\n  tasks:\n    - name: Install Apache\n",
            "suggestionId": str(uuid.uuid4()),
        }
        # quotation in the last line is not closed, but the truncate function can handle this.
        response_data = {
            "predictions": [
                "      ansible.builtin.apt:\n        name: apache2\n      register: \"test"
            ]
        }
        self.client.force_authenticate(user=self.user)
        with self.assertLogs(logger='root', level='INFO') as log:
            with patch.object(
                apps.get_app_config('ai'),
                'model_mesh_client',
                DummyMeshClient(self, payload, response_data),
            ):
                r = self.client.post(reverse('completions'), payload)
                self.assertEqual(r.status_code, HTTPStatus.OK)
                self.assertIsNotNone(r.data['predictions'])
                self.assertNotInLog('the recommendation_yaml is not a valid YAML', log)
                self.assertSegmentTimestamp(log)

    @override_settings(ENABLE_ARI_POSTPROCESS=True)
    def test_completions_postprocessing_error_for_invalid_yaml(self):
        payload = {
            "prompt": "---\n- hosts: all\n  become: yes\n\n  tasks:\n    - name: Install Apache\n",
            "suggestionId": str(uuid.uuid4()),
        }
        # this prediction has indentation problem with the prompt above
        response_data = {
            "predictions": ["      ansible.builtin.apt:\n garbage       name: apache2"]
        }
        self.client.force_authenticate(user=self.user)
        with self.assertLogs(logger='root', level='ERROR') as log:  # Suppress debug output
            with patch.object(
                apps.get_app_config('ai'),
                'model_mesh_client',
                DummyMeshClient(self, payload, response_data),
            ):
                r = self.client.post(reverse('completions'), payload)
                self.assertEqual(HTTPStatus.NO_CONTENT, r.status_code)
                self.assertEqual(None, r.data)
                self.assertInLog('error postprocessing prediction for suggestion', log)
                self.assertSegmentTimestamp(log)

    @override_settings(ENABLE_ARI_POSTPROCESS=True)
    @override_settings(SEGMENT_WRITE_KEY='DUMMY_KEY_VALUE')
    def test_completions_postprocessing_for_invalid_suggestion(self):
        # the suggested task is a invalid because it does not have module name
        # in this case, ARI should throw an exception
        payload = {
            "prompt": "---\n- hosts: all\n  become: yes\n\n  tasks:\n    - name: Install Apache\n",
            "suggestionId": str(uuid.uuid4()),
        }
        # module name in the prediction is ""
        response_data = {"predictions": ["      \"\":\n        name: apache2"]}
        self.client.force_authenticate(user=self.user)
        with self.assertLogs(
            logger='root', level='DEBUG'
        ) as log:  # Enable debug outputs for getting Segment events
            with patch.object(
                apps.get_app_config('ai'),
                'model_mesh_client',
                DummyMeshClient(self, payload, response_data),
            ):
                r = self.client.post(reverse('completions'), payload)
                self.assertEqual(HTTPStatus.NO_CONTENT, r.status_code)
                self.assertEqual(None, r.data)
                self.assertInLog('error postprocessing prediction for suggestion', log)
                segment_events = self.extractSegmentEventsFromLog(log)
                self.assertTrue(len(segment_events) > 0)
                for event in segment_events:
                    if event['event'] == 'postprocess':
                        self.assertEqual(
                            'ARI rule evaluation threw fatal exception: '
                            'Invalid task structure: no module name found',
                            event['properties']['problem'],
                        )
                    self.assertIsNotNone(event['timestamp'])

    @override_settings(ENABLE_ANSIBLE_LINT_POSTPROCESS=True)
    @override_settings(ENABLE_ARI_POSTPROCESS=False)
    def test_payload_with_ansible_lint(self):
        payload = {
            "prompt": "---\n- hosts: all\n  become: yes\n\n  tasks:\n    - name: Install Apache\n",
            "suggestionId": str(uuid.uuid4()),
        }
        response_data = {"predictions": ["      ansible.builtin.apt:\n        name: apache2"]}
        self.client.force_authenticate(user=self.user)
        with self.assertLogs(logger='root', level='WARN'):
            with patch.object(
                apps.get_app_config('ai'),
                'model_mesh_client',
                DummyMeshClient(self, payload, response_data),
            ):
                r = self.client.post(reverse('completions'), payload)
                self.assertEqual(r.status_code, HTTPStatus.OK)
                self.assertIsNotNone(r.data['predictions'])

    @override_settings(ENABLE_ANSIBLE_LINT_POSTPROCESS=False)
    @override_settings(ENABLE_ARI_POSTPROCESS=False)
    def test_full_payload_without_ansible_lint_without_commercial(self):
        payload = {
            "prompt": "---\n- hosts: all\n  become: yes\n\n  tasks:\n    - name: Install Apache\n",
            "suggestionId": str(uuid.uuid4()),
        }
        response_data = {"predictions": ["      ansible.builtin.apt:\n        name: apache2"]}
        self.client.force_authenticate(user=self.user)
        with patch.object(
            apps.get_app_config('ai'),
            'model_mesh_client',
            DummyMeshClient(self, payload, response_data),
        ):
            with self.assertLogs(logger='root', level='DEBUG') as log:
                r = self.client.post(reverse('completions'), payload)
                self.assertEqual(r.status_code, HTTPStatus.OK)
                self.assertIsNotNone(r.data['predictions'])
                self.assertInLog(
                    'skipped ansible lint post processing as lint processing is allowed'
                    ' for Commercial Users only!',
                    log,
                )
                self.assertSegmentTimestamp(log)

    @override_settings(ENABLE_ANSIBLE_LINT_POSTPROCESS=False)
    @override_settings(ENABLE_ARI_POSTPROCESS=False)
    def test_full_payload_without_ansible_lint_with_commercial_user(self):
        self.user.rh_user_has_seat = True
        payload = {
            "prompt": "---\n- hosts: all\n  become: yes\n\n  tasks:\n    - name: Install Apache\n",
            "suggestionId": str(uuid.uuid4()),
        }
        response_data = {"predictions": ["      ansible.builtin.apt:\n        name: apache2"]}
        self.client.force_authenticate(user=self.user)
        with patch.object(
            apps.get_app_config('ai'),
            'model_mesh_client',
            DummyMeshClient(self, payload, response_data, rh_user_has_seat=True),
        ):
            with self.assertLogs(logger='root', level='DEBUG') as log:
                r = self.client.post(reverse('completions'), payload)
                self.assertEqual(r.status_code, HTTPStatus.OK)
                self.assertIsNotNone(r.data['predictions'])
                self.assertSegmentTimestamp(log)

    @override_settings(ENABLE_ANSIBLE_LINT_POSTPROCESS=True)
    @override_settings(ENABLE_ARI_POSTPROCESS=False)
    def test_full_payload_with_ansible_lint_with_commercial_user(self):
        self.user.rh_user_has_seat = True
        payload = {
            "prompt": "---\n- hosts: all\n  become: yes\n\n  tasks:\n    - name: Install Apache\n",
            "suggestionId": str(uuid.uuid4()),
        }
        response_data = {"predictions": ["      ansible.builtin.apt:\n        name: apache2"]}
        self.client.force_authenticate(user=self.user)
        with patch.object(
            apps.get_app_config('ai'),
            'model_mesh_client',
            DummyMeshClient(self, payload, response_data, rh_user_has_seat=True),
        ):
            with self.assertLogs(logger='root', level='DEBUG') as log:
                r = self.client.post(reverse('completions'), payload)
                self.assertEqual(r.status_code, HTTPStatus.OK)
                self.assertIsNotNone(r.data['predictions'])
                self.assertSegmentTimestamp(log)

    def test_completions_pii_clean_up(self):
        payload = {
            "prompt": "- name: Create an account for foo@ansible.com \n",
            "suggestionId": str(uuid.uuid4()),
        }
        response_data = {"predictions": [""]}
        self.client.force_authenticate(user=self.user)
        with self.assertLogs(logger='root', level='DEBUG') as log:
            with patch.object(
                apps.get_app_config('ai'),
                'model_mesh_client',
                DummyMeshClient(self, payload, response_data, False),
            ):
                self.client.post(reverse('completions'), payload)
                self.assertInLog('Create an account for james8@example.com', log)
                self.assertSegmentTimestamp(log)

    def test_full_completion_post_response(self):
        payload = {
            "prompt": "---\n- hosts: all\n  become: yes\n\n  tasks:\n    - name: Install Apache\n",
            "suggestionId": str(uuid.uuid4()),
        }
        response_data = {
            "predictions": ["      ansible.builtin.apt:\n        name: apache2"],
        }
        self.client.force_authenticate(user=self.user)
        with patch.object(
            apps.get_app_config('ai'),
            'model_mesh_client',
            DummyMeshClient(self, payload, response_data),
        ):
            with self.assertLogs(logger='root', level='DEBUG') as log:
                r = self.client.post(reverse('completions'), payload)
                self.assertEqual(r.status_code, HTTPStatus.OK)
                self.assertIsNotNone(r.data['predictions'])
                self.assertIsNotNone(r.data['modelName'])
                self.assertIsNotNone(r.data['suggestionId'])
                self.assertSegmentTimestamp(log)


@modify_settings()
@override_settings(SEGMENT_WRITE_KEY='DUMMY_KEY_VALUE')
class TestFeedbackView(WisdomServiceAPITestCaseBase):
    def test_feedback_full_payload(self):
        payload = {
            "inlineSuggestion": {
                "latency": 1000,
                "userActionTime": 3500,
                "documentUri": "file:///home/user/ansible.yaml",
                "action": "0",
                "suggestionId": str(uuid.uuid4()),
            },
            "ansibleContent": {
                "content": "---\n- hosts: all\n  become: yes\n\n  "
                "tasks:\n    - name: Install Apache\n",
                "documentUri": "file:///home/user/ansible.yaml",
                "activityId": str(uuid.uuid4()),
                "trigger": "0",
            },
            "sentimentFeedback": {
                "value": 4,
                "feedback": "This is a test feedback",
            },
            "suggestionQualityFeedback": {
                "prompt": "---\n- hosts: all\n  become: yes\n\n  tasks:\n"
                " - name: Install Apache\n",
                "providedSuggestion": "    when: ansible_os_family == 'Debian'\n    "
                "ansible.builtin.package:\n      name: apache2\n"
                "      state: present",
                "expectedSuggestion": "    when: ansible_os_family == 'Debian'\n    "
                "ansible.builtin.package:\n      name: apache\n"
                "      state: present",
                "additionalComment": "Package name is changed",
            },
            "issueFeedback": {
                "type": "bug-report",
                "title": "This is a test issue",
                "description": "This is a test issue description",
            },
        }
        with self.assertLogs(logger='root', level='DEBUG') as log:
            self.client.force_authenticate(user=self.user)
            r = self.client.post(reverse('feedback'), payload, format='json')
            self.assertEqual(r.status_code, HTTPStatus.OK)
            self.assertSegmentTimestamp(log)

    def test_missing_content(self):
        payload = {
            "ansibleContent": {"documentUri": "file:///home/user/ansible.yaml", "trigger": "0"}
        }
        with self.assertLogs(logger='root', level='DEBUG') as log:
            self.client.force_authenticate(user=self.user)
            r = self.client.post(reverse('feedback'), payload, format="json")
            self.assertEqual(r.status_code, HTTPStatus.BAD_REQUEST)
            self.assertSegmentTimestamp(log)

    def test_anonymize(self):
        payload = {
            "ansibleContent": {
                "content": "---\n- hosts: all\n  become: yes\n\n  "
                "tasks:\n    - name: Install Apache\n",
                "documentUri": "file:///home/jean-pierre/ansible.yaml",
                "trigger": "0",
            }
        }
        self.client.force_authenticate(user=self.user)
        with self.assertLogs(logger='root', level='DEBUG') as log:
            self.client.post(reverse('feedback'), payload, format="json")
            self.assertNotInLog('file:///home/user/ansible.yaml', log)
            self.assertInLog('file:///home/ano-user/ansible.yaml', log)
            self.assertSegmentTimestamp(log)

    def test_authentication_error(self):
        payload = {
            "ansibleContent": {
                "content": "---\n- hosts: all\n  become: yes\n\n  "
                "tasks:\n    - name: Install Apache\n",
                "documentUri": "file:///home/user/ansible.yaml",
                "trigger": "0",
            }
        }
        # self.client.force_authenticate(user=self.user)
        with self.assertLogs(logger='root', level='DEBUG') as log:
            r = self.client.post(reverse('feedback'), payload, format="json")
            self.assertEqual(r.status_code, HTTPStatus.UNAUTHORIZED)
            self.assertSegmentTimestamp(log)

    def test_feedback_segment_events(self):
        payload = {
            "inlineSuggestion": {
                "latency": 1000,
                "userActionTime": 3500,
                "documentUri": "file:///home/user/ansible.yaml",
                "action": "0",
                "suggestionId": str(uuid.uuid4()),
            },
            "ansibleContent": {
                "content": "---\n- hosts: all\n  become: yes\n\n  "
                "tasks:\n    - name: Install Apache\n",
                "documentUri": "file:///home/user/ansible.yaml",
                "activityId": str(uuid.uuid4()),
                "trigger": "0",
            },
        }
        self.client.force_authenticate(user=self.user)
        with self.assertLogs(logger='root', level='DEBUG') as log:
            r = self.client.post(reverse('feedback'), payload, format='json')
            self.assertEqual(r.status_code, HTTPStatus.OK)

            segment_events = self.extractSegmentEventsFromLog(log)
            self.assertTrue(len(segment_events) > 0)
            hostname = platform.node()
            for event in segment_events:
                properties = event['properties']
                self.assertTrue('modelName' in properties)
                self.assertTrue('imageTags' in properties)
                self.assertTrue('groups' in properties)
                self.assertTrue('Group 1' in properties['groups'])
                self.assertTrue('Group 2' in properties['groups'])
                self.assertEqual(hostname, properties['hostname'])
                self.assertIsNotNone(event['timestamp'])

    def test_feedback_segment_inline_suggestion_feedback_error(self):
        payload = {
            "inlineSuggestion": {
                "latency": 1000,
                "userActionTime": 3500,
                "documentUri": "file:///home/rbobbitt/ansible.yaml",
                "action": "2",  # invalid choice for action
                "suggestionId": str(uuid.uuid4()),
            }
        }
        self.client.force_authenticate(user=self.user)
        with self.assertLogs(logger='root', level='DEBUG') as log:
            r = self.client.post(reverse('feedback'), payload, format='json')
            self.assertEqual(r.status_code, HTTPStatus.BAD_REQUEST)

            segment_events = self.extractSegmentEventsFromLog(log)
            self.assertTrue(len(segment_events) > 0)
            for event in segment_events:
                self.assertTrue('inlineSuggestionFeedback', event['event'])
                properties = event['properties']
                self.assertTrue('data' in properties)
                self.assertTrue('exception' in properties)
                self.assertEqual(
                    "file:///home/ano-user/ansible.yaml",
                    properties['data']['inlineSuggestion']['documentUri'],
                )
                self.assertIsNotNone(event['timestamp'])

    def test_feedback_segment_ansible_content_feedback_error(self):
        payload = {
            "ansibleContent": {
                "content": "---\n- hosts: all\n  become: yes\n\n  "
                "tasks:\n    - name: Install Apache\n",
                "documentUri": "file:///home/rbobbitt/ansible.yaml",
                "activityId": "123456",  # an invalid UUID
                "trigger": "0",
            }
        }
        self.client.force_authenticate(user=self.user)
        with self.assertLogs(logger='root', level='DEBUG') as log:
            r = self.client.post(reverse('feedback'), payload, format='json')
            self.assertEqual(r.status_code, HTTPStatus.BAD_REQUEST)

            segment_events = self.extractSegmentEventsFromLog(log)
            self.assertTrue(len(segment_events) > 0)
            for event in segment_events:
                self.assertTrue('ansibleContentFeedback', event['event'])
                properties = event['properties']
                self.assertTrue('data' in properties)
                self.assertTrue('exception' in properties)
                self.assertEqual(
                    "file:///home/ano-user/ansible.yaml",
                    properties['data']['ansibleContent']['documentUri'],
                )
                self.assertIsNotNone(event['timestamp'])

    @patch('ai.api.serializers.FeedbackRequestSerializer.is_valid')
    def test_feedback_segment_ansible_content_500_error(self, is_valid):
        is_valid.side_effect = Exception('Dummy Exception')
        payload = {
            "ansibleContent": {
                "content": "---\n- hosts: all\n  become: yes\n\n  "
                "tasks:\n    - name: Install Apache\n",
                "documentUri": "file:///home/rbobbitt/ansible.yaml",
                "activityId": str(uuid.uuid4()),
                "trigger": "0",
            }
        }
        self.client.force_authenticate(user=self.user)
        with self.assertLogs(logger='root', level='DEBUG') as log:
            r = self.client.post(reverse('feedback'), payload, format='json')
            self.assertEqual(r.status_code, HTTPStatus.INTERNAL_SERVER_ERROR)
            self.assertInLog("An exception <class 'Exception'> occurred in sending a feedback", log)
            segment_events = self.extractSegmentEventsFromLog(log)
            self.assertTrue(len(segment_events) > 0)
            for event in segment_events:
                self.assertTrue('ansibleContentFeedback', event['event'])
                properties = event['properties']
                self.assertTrue('data' in properties)
                self.assertTrue('exception' in properties)
                self.assertEqual('Dummy Exception', properties['exception'])
                self.assertEqual(
                    "file:///home/ano-user/ansible.yaml",
                    properties['data']['ansibleContent']['documentUri'],
                )
                self.assertIsNotNone(event['timestamp'])

    def test_feedback_segment_suggestion_quality_feedback_error(self):
        payload = {
            "suggestionQualityFeedback": {
                # required key "prompt" is missing
                "providedSuggestion": "    when: ansible_os_family == 'Debian'\n    "
                "ansible.builtin.package:\n      name: apache2\n      "
                "state: present",
                "expectedSuggestion": "    when: ansible_os_family == 'Debian'\n    "
                "ansible.builtin.package:\n      name: apache\n      "
                "state: present",
                "additionalComment": "Package name is changed",
            }
        }
        self.client.force_authenticate(user=self.user)
        with self.assertLogs(logger='root', level='DEBUG') as log:
            r = self.client.post(reverse('feedback'), payload, format='json')
            self.assertEqual(r.status_code, HTTPStatus.BAD_REQUEST)

            segment_events = self.extractSegmentEventsFromLog(log)
            self.assertTrue(len(segment_events) > 0)
            for event in segment_events:
                self.assertTrue('suggestionQualityFeedback', event['event'])
                properties = event['properties']
                self.assertTrue('data' in properties)
                self.assertTrue('exception' in properties)
                self.assertEqual(
                    "Package name is changed",
                    properties['data']['suggestionQualityFeedback']['additionalComment'],
                )
                self.assertIsNotNone(event['timestamp'])

    def test_feedback_segment_sentiment_feedback_error(self):
        payload = {
            "sentimentFeedback": {
                # missing required key "value"
                "feedback": "This is a test feedback",
            }
        }
        self.client.force_authenticate(user=self.user)
        with self.assertLogs(logger='root', level='DEBUG') as log:
            r = self.client.post(reverse('feedback'), payload, format='json')
            self.assertEqual(r.status_code, HTTPStatus.BAD_REQUEST)

            segment_events = self.extractSegmentEventsFromLog(log)
            self.assertTrue(len(segment_events) > 0)
            for event in segment_events:
                self.assertTrue('suggestionQualityFeedback', event['event'])
                properties = event['properties']
                self.assertTrue('data' in properties)
                self.assertTrue('exception' in properties)
                self.assertEqual(
                    "This is a test feedback",
                    properties['data']['sentimentFeedback']['feedback'],
                )
                self.assertIsNotNone(event['timestamp'])

    def test_feedback_segment_issue_feedback_error(self):
        payload = {
            "issueFeedback": {
                "type": "bug-report",
                # missing required key "title"
                "description": "This is a test description",
            }
        }
        self.client.force_authenticate(user=self.user)
        with self.assertLogs(logger='root', level='DEBUG') as log:
            r = self.client.post(reverse('feedback'), payload, format='json')
            self.assertEqual(r.status_code, HTTPStatus.BAD_REQUEST)

            segment_events = self.extractSegmentEventsFromLog(log)
            self.assertTrue(len(segment_events) > 0)
            for event in segment_events:
                self.assertTrue('issueFeedback', event['event'])
                properties = event['properties']
                self.assertTrue('data' in properties)
                self.assertTrue('exception' in properties)
                self.assertEqual(
                    "This is a test description",
                    properties['data']['issueFeedback']['description'],
                )
                self.assertIsNotNone(event['timestamp'])


@patch('ai.search.search')
@override_settings(SEGMENT_WRITE_KEY='DUMMY_KEY_VALUE')
class TestAttributionsView(WisdomServiceAPITestCaseBase):
    def test_segment_events(self, mock_search):
        mock_search.return_value = {
            'attributions': [
                {
                    'repo_name': 'repo_name',
                    'repo_url': 'http://example.com',
                    'path': '/path',
                    'license': 'license',
                    'data_source': DataSource.UNKNOWN,
                    'ansible_type': AnsibleType.UNKNOWN,
                    'score': 0.0,
                },
            ],
            'meta': {
                'encode_duration': 1000,
                'search_duration': 2000,
            },
        }
        payload = {
            'suggestion': 'suggestion',
            'suggestionId': str(uuid.uuid4()),
        }

        self.client.force_authenticate(user=self.user)
        with self.assertLogs(logger='root', level='DEBUG') as log:
            r = self.client.post(reverse('attributions'), payload, format='json')
            self.assertEqual(r.status_code, HTTPStatus.OK)

            segment_events = self.extractSegmentEventsFromLog(log)
            self.assertTrue(len(segment_events) > 0)
            hostname = platform.node()
            for event in segment_events:
                properties = event['properties']
                self.assertTrue('modelName' in properties)
                self.assertTrue('imageTags' in properties)
                self.assertTrue('groups' in properties)
                self.assertTrue('Group 1' in properties['groups'])
                self.assertTrue('Group 2' in properties['groups'])
                self.assertEqual(hostname, properties['hostname'])
                self.assertIsNotNone(event['timestamp'])

    def test_segment_events_with_exception(self, mock_search):
        mock_search.side_effect = Exception('Search Exception')
        payload = {
            'suggestion': 'suggestion',
            'suggestionId': str(uuid.uuid4()),
        }

        self.client.force_authenticate(user=self.user)
        with self.assertLogs(logger='root', level='DEBUG') as log:
            r = self.client.post(reverse('attributions'), payload, format='json')
            self.assertEqual(r.status_code, HTTPStatus.SERVICE_UNAVAILABLE)

            segment_events = self.extractSegmentEventsFromLog(log)
            self.assertEqual(len(segment_events), 0)
            self.assertInLog('Failed to search for attributions', log)<|MERGE_RESOLUTION|>--- conflicted
+++ resolved
@@ -197,7 +197,6 @@
                 self.assertIsNotNone(r.data['predictions'])
                 self.assertSegmentTimestamp(log)
 
-<<<<<<< HEAD
     @override_settings(SEGMENT_WRITE_KEY='DUMMY_KEY_VALUE')
     def test_multi_task_prompt_commercial(self):
         payload = {
@@ -264,8 +263,6 @@
                         self.assertEqual(properties['promptType'], CompletionsPromptType.MULTITASK)
 
     @override_settings(SEGMENT_WRITE_KEY='DUMMY_KEY_VALUE')
-=======
->>>>>>> 3b13a1a9
     def test_rate_limit(self):
         payload = {
             "prompt": "---\n- hosts: all\n  become: yes\n\n  tasks:\n    - name: Install Apache\n",
