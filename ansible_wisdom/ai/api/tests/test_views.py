#!/usr/bin/env python3

import json
import platform
import random
import string
import time
import uuid
from http import HTTPStatus
from unittest.mock import Mock, patch

import requests
from ai.api.data.data_model import APIPayload
from ai.api.model_client.base import ModelMeshClient
from ai.api.model_client.exceptions import (
    ModelTimeoutError,
    WcaBadRequest,
    WcaEmptyResponse,
    WcaException,
    WcaInvalidModelId,
    WcaKeyNotFound,
    WcaModelIdNotFound,
)
from ai.api.model_client.tests.test_wca_client import (
    WCA_REQUEST_ID_HEADER,
    MockResponse,
)
from ai.api.model_client.wca_client import WCAClient
from ai.api.pipelines.completion_context import CompletionContext
from ai.api.pipelines.completion_stages.inference import get_model_client
from ai.api.pipelines.completion_stages.post_process import trim_whitespace_lines
from ai.api.pipelines.completion_stages.pre_process import completion_pre_process
from ai.api.pipelines.completion_stages.response import CompletionsPromptType
from ai.api.serializers import AnsibleType, CompletionRequestSerializer, DataSource
from django.apps import apps
from django.conf import settings
from django.contrib.auth import get_user_model
from django.contrib.auth.models import Group
from django.core.cache import cache
from django.test import modify_settings, override_settings
from django.urls import reverse
from django.utils import timezone
from requests.exceptions import ReadTimeout
from rest_framework.test import APITransactionTestCase
from segment import analytics
from test_utils import (
    WisdomAppsBackendMocking,
    WisdomLogAwareMixin,
    WisdomServiceLogAwareTestCase,
)

DEFAULT_SUGGESTION_ID = uuid.uuid4()


class DummyMeshClient(ModelMeshClient):
    def __init__(
        self,
        test,
        payload,
        response_data,
<<<<<<< HEAD
        original_payload=None,
=======
>>>>>>> 70f4ea7a
        test_inference_match=True,
        rh_user_has_seat=False,
    ):
        super().__init__(inference_url='dummy inference url')
        self.test = test
        self.test_inference_match = test_inference_match

        if "prompt" in payload:
            try:
                user = Mock(rh_user_has_seat=rh_user_has_seat)
                request = Mock(user=user)
                serializer = CompletionRequestSerializer(context={'request': request})
                data = serializer.validate(payload.copy())

                api_payload = APIPayload(prompt=data.get("prompt"), context=data.get("context"))
<<<<<<< HEAD

                if original_payload:
                    api_payload.original_prompt = original_payload.get("prompt", "")
                else:
                    api_payload.original_prompt = api_payload.prompt
=======
                api_payload.original_prompt = payload["prompt"]
>>>>>>> 70f4ea7a

                context = CompletionContext(
                    request=request,
                    payload=api_payload,
                )
                completion_pre_process(context)

                self.expects = {
                    "instances": [
                        {
                            "context": context.payload.context,
                            "prompt": context.payload.prompt,
                            "userId": str(test.user.uuid),
                            "rh_user_has_seat": rh_user_has_seat,
                            "organization_id": None,
                            "suggestionId": payload.get("suggestionId"),
                        }
                    ]
                }
            except Exception:  # ignore exception thrown here
                pass

        self.response_data = response_data

    def infer(self, data, model_id=None, suggestion_id=None):
        if self.test_inference_match:
            self.test.assertEqual(data, self.expects)
        time.sleep(0.1)  # w/o this line test_rate_limit() fails...
        # i.e., still receives 200 after 10 API calls...
        return self.response_data


class WisdomServiceAPITestCaseBase(APITransactionTestCase, WisdomServiceLogAwareTestCase):
    @classmethod
    def setUpClass(cls):
        super().setUpClass()
        analytics.send = False  # do not send data to segment from unit tests

    def setUp(self):
        self.username = 'u' + "".join(random.choices(string.digits, k=5))
        self.password = 'secret'
        email = 'user@example.com'
        self.user = get_user_model().objects.create_user(
            username=self.username,
            email=email,
            password=self.password,
        )
        self.user.user_id = str(uuid.uuid4())
        self.user.community_terms_accepted = timezone.now()
        self.user.save()

        group_1, _ = Group.objects.get_or_create(name='Group 1')
        group_2, _ = Group.objects.get_or_create(name='Group 2')
        group_1.user_set.add(self.user)
        group_2.user_set.add(self.user)
        cache.clear()

    def login(self):
        self.client.login(username=self.username, password=self.password)


@override_settings(WCA_CLIENT_BACKEND_TYPE="wcaclient")
@modify_settings()
class TestCompletionWCAView(WisdomAppsBackendMocking, WisdomServiceAPITestCaseBase):
    def stub_wca_client(
        self,
        status_code=None,
        mock_api_key=Mock(return_value='org-api-key'),
        mock_model_id=Mock(return_value='org-model-id'),
        predictions="",
    ):
        model_input = {
            "prompt": "---\n- hosts: all\n  become: yes\n\n  tasks:\n    - name: Install Apache\n",
            "suggestionId": str(DEFAULT_SUGGESTION_ID),
        }
        response = MockResponse(
            json={"predictions": [predictions]},
            status_code=status_code,
            headers={WCA_REQUEST_ID_HEADER: str(DEFAULT_SUGGESTION_ID)},
        )
        model_client = WCAClient(inference_url='https://wca_api_url')
        model_client.session.post = Mock(return_value=response)
        model_client.get_api_key = mock_api_key
        model_client.get_model_id = mock_model_id
        model_client.get_token = Mock(return_value={"access_token": "abc"})
        return model_client, model_input

    def test_seated_got_wca(self):
        self.user.rh_user_has_seat = True
        self.user.organization_id = "1"
        self.client.force_authenticate(user=self.user)
        model_client, model_name = get_model_client(apps.get_app_config('ai'), self.user)
        self.assertTrue(isinstance(model_client, WCAClient))
        self.assertIsNone(model_name)

    def test_seatless_got_no_wca(self):
        self.user.rh_user_has_seat = False
        self.client.force_authenticate(user=self.user)
        model_client, model_name = get_model_client(apps.get_app_config('ai'), self.user)
        self.assertFalse(isinstance(model_client, WCAClient))
        self.assertIsNone(model_name)

    @override_settings(ENABLE_ARI_POSTPROCESS=False)
    def test_wca_completion(self):
        self.user.rh_user_has_seat = True
        self.user.organization_id = "1"
        self.client.force_authenticate(user=self.user)

        stub = self.stub_wca_client(
            200,
        )
        model_client, model_input = stub
        self.mock_wca_client_with(model_client)
        r = self.client.post(reverse('completions'), model_input)
        self.assertEqual(r.status_code, HTTPStatus.OK)
        model_client.get_token.assert_called_once()
        self.assertEqual(
            model_client.session.post.call_args.args[0],
            "https://wca_api_url/v1/wca/codegen/ansible",
        )
        self.assertEqual(
            model_client.session.post.call_args.kwargs['json']['model_id'], 'org-model-id'
        )

    @override_settings(ENABLE_ARI_POSTPROCESS=False)
    @override_settings(SEGMENT_WRITE_KEY='DUMMY_KEY_VALUE')
    def test_wca_completion_seated_user_missing_api_key(self):
        self.user.rh_user_has_seat = True
        self.user.organization_id = "1"
        self.client.force_authenticate(user=self.user)

        stub = self.stub_wca_client(
            200,
            Mock(side_effect=WcaKeyNotFound),
        )
        model_client, model_input = stub
        self.mock_wca_client_with(model_client)
        with self.assertLogs(logger='root', level='DEBUG') as log:
            r = self.client.post(reverse('completions'), model_input)
            self.assertEqual(r.status_code, HTTPStatus.FORBIDDEN)
            self.assertInLog("A WCA Api Key was expected but not found", log)
            segment_events = self.extractSegmentEventsFromLog(log)
            self.assertTrue(len(segment_events) > 0)
            for event in segment_events:
                properties = event['properties']
                self.assertEqual(properties['modelName'], '')
                if event['event'] == 'completion':
                    self.assertEqual(properties['response']['status_code'], 403)
                elif event['event'] == 'prediction':
                    self.assertEqual(properties['problem'], 'WcaKeyNotFound')

    @override_settings(ENABLE_ARI_POSTPROCESS=False)
    def test_wca_completion_seated_user_missing_model_id(self):
        self.user.rh_user_has_seat = True
        self.user.organization_id = "1"
        self.client.force_authenticate(user=self.user)

        stub = self.stub_wca_client(
            200,
            mock_model_id=Mock(side_effect=WcaModelIdNotFound),
        )
        model_client, model_input = stub
        self.mock_wca_client_with(model_client)
        with self.assertLogs(logger='root', level='DEBUG') as log:
            r = self.client.post(reverse('completions'), model_input)
            self.assertEqual(r.status_code, HTTPStatus.FORBIDDEN)
            self.assertInLog("A WCA Model ID was expected but not found", log)

    @override_settings(ENABLE_ARI_POSTPROCESS=False)
    def test_wca_completion_seated_user_garbage_model_id(self):
        self.user.rh_user_has_seat = True
        self.user.organization_id = "1"
        self.client.force_authenticate(user=self.user)

        stub = self.stub_wca_client(
            400,
            mock_model_id=Mock(return_value='garbage'),
        )
        model_client, model_input = stub
        self.mock_wca_client_with(model_client)
        with self.assertLogs(logger='root', level='DEBUG') as log:
            r = self.client.post(reverse('completions'), model_input)
            self.assertEqual(r.status_code, HTTPStatus.FORBIDDEN)
            self.assertInLog("WCA Model ID is invalid", log)

    @override_settings(ENABLE_ARI_POSTPROCESS=False)
    def test_wca_completion_seated_user_invalid_model_id_for_api_key(self):
        self.user.rh_user_has_seat = True
        self.user.organization_id = "1"
        self.client.force_authenticate(user=self.user)

        stub = self.stub_wca_client(
            403,
        )
        model_client, model_input = stub
        self.mock_wca_client_with(model_client)
        with self.assertLogs(logger='root', level='DEBUG') as log:
            r = self.client.post(reverse('completions'), model_input)
            self.assertEqual(r.status_code, HTTPStatus.FORBIDDEN)
            self.assertInLog("WCA Model ID is invalid", log)

    @override_settings(ENABLE_ARI_POSTPROCESS=False)
    def test_wca_completion_seated_user_empty_response(self):
        self.user.rh_user_has_seat = True
        self.user.organization_id = "1"
        self.client.force_authenticate(user=self.user)

        stub = self.stub_wca_client(
            204,
        )
        model_client, model_input = stub
        self.mock_wca_client_with(model_client)
        with self.assertLogs(logger='root', level='DEBUG') as log:
            r = self.client.post(reverse('completions'), model_input)
            self.assertEqual(r.status_code, HTTPStatus.NO_CONTENT)
            self.assertInLog("WCA returned an empty response", log)

    @override_settings(ENABLE_ARI_POSTPROCESS=False)
    def test_wca_completion_seated_user_cloudflare_rejection(self):
        self.user.rh_user_has_seat = True
        self.user.organization_id = "1"
        self.client.force_authenticate(user=self.user)

        model_client, model_input = self.stub_wca_client()
        response = MockResponse(
            json=[],
            text="cloudflare rejection",
            status_code=HTTPStatus.FORBIDDEN,
        )
        model_client.session.post = Mock(return_value=response)
        self.mock_wca_client_with(model_client)
        with self.assertLogs(logger='root', level='DEBUG') as log:
            r = self.client.post(reverse('completions'), model_input)
            self.assertEqual(r.status_code, HTTPStatus.BAD_REQUEST)
            self.assertInLog("Cloudflare rejected the request", log)

    @override_settings(ENABLE_ARI_POSTPROCESS=False)
    def test_wca_completion_seated_user_model_id_error(self):
        self.user.rh_user_has_seat = True
        self.user.organization_id = "1"
        self.client.force_authenticate(user=self.user)

        model_client, model_input = self.stub_wca_client()
        response = MockResponse(
            json={"error": "Bad request: [('value_error', ('body', 'model_id'))]"},
            status_code=HTTPStatus.BAD_REQUEST,
        )
        model_client.session.post = Mock(return_value=response)
        self.mock_wca_client_with(model_client)
        with self.assertLogs(logger='root', level='DEBUG') as log:
            r = self.client.post(reverse('completions'), model_input)
            self.assertEqual(r.status_code, HTTPStatus.FORBIDDEN)
            self.assertInLog("WCA Model ID is invalid", log)

    @override_settings(ENABLE_ARI_POSTPROCESS=False)
    @override_settings(ANSIBLE_AI_MODEL_MESH_API_TIMEOUT=20)
    def test_wca_completion_timeout_single_task(self):
        self.user.rh_user_has_seat = True
        self.user.organization_id = "1"
        self.client.force_authenticate(user=self.user)

        stub = self.stub_wca_client(
            200,
        )
        payload = {
            "prompt": "---\n- hosts: all\n  become: yes\n\n  tasks:\n    - name: Install Apache\n",
            "suggestionId": str(DEFAULT_SUGGESTION_ID),
        }
        model_client, _ = stub
        self.mock_wca_client_with(model_client)
        r = self.client.post(reverse('completions'), payload)
        self.assertEqual(r.status_code, HTTPStatus.OK)
        self.assertEqual(model_client.session.post.call_args[1]['timeout'], 20)

    @override_settings(ENABLE_ARI_POSTPROCESS=False)
    @override_settings(ANSIBLE_AI_MODEL_MESH_API_TIMEOUT=20)
    def test_wca_completion_timeout_multi_task(self):
        self.user.rh_user_has_seat = True
        self.user.organization_id = "1"
        self.client.force_authenticate(user=self.user)

        stub = self.stub_wca_client(
            200,
<<<<<<< HEAD
            predictions="- name:  Install Apache\n  ansible.builtin.package:\n    name: apache2\n    "
=======
            predictions="- name:  Install Apache\n  ansible.builtin.package:\n    name: apache2\n    "  # noqa: E501
>>>>>>> 70f4ea7a
            "state: present\n- name:  start Apache\n  ansible.builtin.service:\n    name: apache2\n"
            "    state: started\n    enabled: true\n",
        )
        payload = {
            "prompt": "---\n- hosts: all\n  become: yes\n\n  "
            "tasks:\n    # Install Apache & start Apache\n",
            "suggestionId": str(DEFAULT_SUGGESTION_ID),
        }
        model_client, _ = stub
        self.mock_wca_client_with(model_client)
        r = self.client.post(reverse('completions'), payload)
        self.assertEqual(r.status_code, HTTPStatus.OK)
        self.assertEqual(model_client.session.post.call_args[1]['timeout'], 40)

    @override_settings(ENABLE_ARI_POSTPROCESS=False)
    @override_settings(SEGMENT_WRITE_KEY='DUMMY_KEY_VALUE')
    def test_wca_completion_timed_out(self):
        self.user.rh_user_has_seat = True
        self.user.organization_id = "1"
        self.client.force_authenticate(user=self.user)

        stub = self.stub_wca_client(
            200,
        )
        payload = {
            "prompt": "---\n- hosts: all\n  become: yes\n\n  "
            "tasks:\n    # Install Apache & start Apache\n",
            "suggestionId": str(DEFAULT_SUGGESTION_ID),
        }
        model_client, _ = stub
        model_client.session.post = Mock(side_effect=ReadTimeout())
        self.mock_wca_client_with(model_client)
        with self.assertLogs(logger='root', level='DEBUG') as log:
            r = self.client.post(reverse('completions'), payload)
            self.assertEqual(r.status_code, HTTPStatus.NO_CONTENT)
            segment_events = self.extractSegmentEventsFromLog(log)
            self.assertTrue(len(segment_events) > 0)
            for event in segment_events:
                if event['event'] == 'prediction':
                    properties = event['properties']
                    self.assertTrue(properties['exception'])
                    self.assertEqual(properties['problem'], 'ModelTimeoutError')

    @override_settings(ENABLE_ARI_POSTPROCESS=False)
    @override_settings(SEGMENT_WRITE_KEY='DUMMY_KEY_VALUE')
    def test_wca_completion_request_id_correlation_failure(self):
        self.user.rh_user_has_seat = True
        self.user.organization_id = "1"
        self.client.force_authenticate(user=self.user)

        stub = self.stub_wca_client(
            200,
        )
        payload = {
            "prompt": "---\n- hosts: all\n  become: yes\n\n  "
            "tasks:\n    # Install Apache & start Apache\n",
            "suggestionId": str(DEFAULT_SUGGESTION_ID),
        }
        x_request_id = uuid.uuid4()
        response = MockResponse(
            json={},
            status_code=200,
            headers={WCA_REQUEST_ID_HEADER: str(x_request_id)},
        )

        model_client, _ = stub
        model_client.session.post = Mock(return_value=response)
        self.mock_wca_client_with(model_client)
        with self.assertLogs(logger='root', level='DEBUG') as log:
            r = self.client.post(reverse('completions'), payload)
            self.assertEqual(r.status_code, HTTPStatus.INTERNAL_SERVER_ERROR)
            segment_events = self.extractSegmentEventsFromLog(log)
            self.assertTrue(len(segment_events) > 0)
            for event in segment_events:
                if event['event'] == 'prediction':
                    properties = event['properties']
                    self.assertTrue(properties['exception'])
                    self.assertEqual(properties['problem'], 'WcaSuggestionIdCorrelationFailure')
            self.assertInLog(f"suggestion_id: '{DEFAULT_SUGGESTION_ID}'", log)
            self.assertInLog(f"x_request_id: '{x_request_id}'", log)

    @override_settings(SEGMENT_WRITE_KEY='DUMMY_KEY_VALUE')
    @patch('main.middleware.send_segment_event')
    def test_wca_compeletion_segment_event_with_invalid_modelid_error(
        self, mock_send_segment_event
    ):
        self.user.rh_user_has_seat = True
        self.user.organization_id = "1"
        self.client.force_authenticate(user=self.user)

        stub = self.stub_wca_client(
            400,
            mock_model_id=Mock(return_value='garbage'),
        )
        model_client, model_input = stub
        model_input[
            'prompt'
        ] = '---\n- hosts: all\n  become: yes\n\n  tasks:\n    # Install Apache & start apache\n'
        self.mock_wca_client_with(model_client)
        with self.assertLogs(logger='root', level='DEBUG') as log:
            r = self.client.post(reverse('completions'), model_input)
            self.assertEqual(r.status_code, HTTPStatus.FORBIDDEN)
            self.assertInLog("WCA Model ID is invalid", log)

            actual_event = mock_send_segment_event.call_args_list[0][0][0]
            self.assertEqual(actual_event.get("promptType"), 'MULTITASK')


@modify_settings()
class TestCompletionView(WisdomServiceAPITestCaseBase):
    # An artificial model ID for model-ID related test cases.
    DUMMY_MODEL_ID = "01234567-1234-5678-9abc-0123456789ab<|sepofid|>wisdom_codegen"

    def test_full_payload(self):
        payload = {
            "prompt": "---\n- hosts: all\n  become: yes\n\n  tasks:\n    - name: Install Apache\n",
            "suggestionId": str(uuid.uuid4()),
        }
        response_data = {
            "model_id": settings.ANSIBLE_AI_MODEL_NAME,
            "predictions": ["      ansible.builtin.apt:\n        name: apache2"],
        }
        self.client.force_authenticate(user=self.user)
        with patch.object(
            apps.get_app_config('ai'),
            'model_mesh_client',
            DummyMeshClient(self, payload, response_data),
        ):
            with self.assertLogs(logger='root', level='DEBUG') as log:
                r = self.client.post(reverse('completions'), payload)
                self.assertEqual(r.status_code, HTTPStatus.OK)
                self.assertIsNotNone(r.data['predictions'])
                self.assertSegmentTimestamp(log)

    @override_settings(SEGMENT_WRITE_KEY='DUMMY_KEY_VALUE')
    @patch("ai.api.pipelines.completion_stages.inference.get_model_client")
    def test_multi_task_prompt_commercial(self, mock_get_model_client):
        payload = {
            "prompt": "---\n- hosts: all\n  become: yes\n\n  tasks:\n    # Install Apache & start Apache\n",  # noqa: E501
            "suggestionId": str(uuid.uuid4()),
        }
        response_data = {
            "model_id": settings.ANSIBLE_AI_MODEL_NAME,
            "predictions": [
                "- name:  Install Apache\n  ansible.builtin.apt:\n    name: apache2\n    state: latest\n- name:  start Apache\n  ansible.builtin.service:\n    name: apache2\n    state: started\n    enabled: yes\n"  # noqa: E501
            ],
        }
        self.user.rh_user_has_seat = True
        self.client.force_authenticate(user=self.user)
        mock_get_model_client.return_value = (
            DummyMeshClient(self, payload, response_data, rh_user_has_seat=True),
            None,
        )

        with self.assertLogs(logger='root', level='DEBUG') as log:
            r = self.client.post(reverse('completions'), payload)
            self.assertEqual(r.status_code, HTTPStatus.OK)
            self.assertIsNotNone(r.data['predictions'])

            # confirm prediction ends with newline
            prediction = r.data['predictions'][0]
            self.assertEqual(prediction[-1], '\n')

            # confirm prediction has had whitespace lines trimmed
            self.assertEqual(prediction, trim_whitespace_lines(prediction))

            self.assertSegmentTimestamp(log)
            segment_events = self.extractSegmentEventsFromLog(log)
            self.assertTrue(len(segment_events) > 0)
            for event in segment_events:
                if event['event'] == 'completion':
                    properties = event['properties']
                    self.assertEqual(properties['taskCount'], 2)
                    self.assertEqual(properties['promptType'], CompletionsPromptType.MULTITASK)

    @override_settings(SEGMENT_WRITE_KEY='DUMMY_KEY_VALUE')
    @patch("ai.api.pipelines.completion_stages.inference.get_model_client")
    def test_multi_task_prompt_commercial_with_pii(self, mock_get_model_client):
        pii_task = "say hello fred@redhat.com"
        payload = {
            "prompt": f"---\n- hosts: all\n  become: yes\n\n  tasks:\n    #Install Apache & {pii_task}\n",  # noqa: E501
            "suggestionId": str(uuid.uuid4()),
        }
        response_data = {
            "model_id": settings.ANSIBLE_AI_MODEL_NAME,
            "predictions": [
                "- name:  Install Apache\n  ansible.builtin.apt:\n    name: apache2\n    state: latest\n- name:  say hello test@example.com\n  ansible.builtin.debug:\n    msg: Hello there olivia1@example.com\n"  # noqa: E501
            ],
        }
        self.user.rh_user_has_seat = True
        self.client.force_authenticate(user=self.user)
        # test_inference_match=False because anonymizer changes the prompt before calling WCA
        mock_get_model_client.return_value = (
            DummyMeshClient(
                self, payload, response_data, test_inference_match=False, rh_user_has_seat=True
            ),
            None,
        )
        with self.assertLogs(logger='root', level='DEBUG') as log:
            r = self.client.post(reverse('completions'), payload)
            self.assertEqual(r.status_code, HTTPStatus.OK)
            self.assertIsNotNone(r.data['predictions'])
            self.assertIn(pii_task.capitalize(), r.data['predictions'][0])
            self.assertSegmentTimestamp(log)
            segment_events = self.extractSegmentEventsFromLog(log)
            self.assertTrue(len(segment_events) > 0)
            for event in segment_events:
                if event['event'] == 'completion':
                    properties = event['properties']
                    self.assertEqual(properties['taskCount'], 2)
                    self.assertEqual(properties['promptType'], CompletionsPromptType.MULTITASK)

    @override_settings(SEGMENT_WRITE_KEY='DUMMY_KEY_VALUE')
    def test_rate_limit(self):
        payload = {
            "prompt": "---\n- hosts: all\n  become: yes\n\n  tasks:\n    - name: Install Apache\n",
            "suggestionId": str(uuid.uuid4()),
        }
        response_data = {
            "model_id": settings.ANSIBLE_AI_MODEL_NAME,
            "predictions": ["      ansible.builtin.apt:\n        name: apache2"],
        }
        self.client.force_authenticate(user=self.user)
        with patch.object(
            apps.get_app_config('ai'),
            'model_mesh_client',
            DummyMeshClient(self, payload, response_data),
        ):
            with self.assertLogs(logger='root', level='DEBUG') as log:
                r = self.client.post(reverse('completions'), payload)
                self.assertEqual(r.status_code, HTTPStatus.OK)
                self.assertIsNotNone(r.data['predictions'])
                for _ in range(10):
                    r = self.client.post(reverse('completions'), payload)
                self.assertEqual(r.status_code, HTTPStatus.TOO_MANY_REQUESTS)
                self.assertSegmentTimestamp(log)

    def test_missing_prompt(self):
        payload = {
            "suggestionId": str(uuid.uuid4()),
        }
        response_data = {
            "model_id": settings.ANSIBLE_AI_MODEL_NAME,
            "predictions": ["      ansible.builtin.apt:\n        name: apache2"],
        }
        self.client.force_authenticate(user=self.user)
        with patch.object(
            apps.get_app_config('ai'),
            'model_mesh_client',
            DummyMeshClient(self, payload, response_data),
        ):
            with self.assertLogs(logger='root', level='DEBUG') as log:
                r = self.client.post(reverse('completions'), payload)
                self.assertEqual(r.status_code, HTTPStatus.BAD_REQUEST)
                self.assertSegmentTimestamp(log)

    @override_settings(SEGMENT_WRITE_KEY='DUMMY_KEY_VALUE')
    def test_authentication_error(self):
        payload = {
            "prompt": "---\n- hosts: all\n  become: yes\n\n  tasks:\n    - name: Install Apache\n",
            "suggestionId": str(uuid.uuid4()),
        }
        response_data = {
            "model_id": settings.ANSIBLE_AI_MODEL_NAME,
            "predictions": ["      ansible.builtin.apt:\n        name: apache2"],
        }
        # self.client.force_authenticate(user=self.user)
        with patch.object(
            apps.get_app_config('ai'),
            'model_mesh_client',
            DummyMeshClient(self, payload, response_data),
        ):
            with self.assertLogs(logger='root', level='DEBUG') as log:
                r = self.client.post(reverse('completions'), payload)
                self.assertEqual(r.status_code, HTTPStatus.UNAUTHORIZED)
                segment_events = self.extractSegmentEventsFromLog(log)
                self.assertTrue(len(segment_events) > 0)
                for event in segment_events:
                    self.assertEqual(event['userId'], 'unknown')
                    properties = event['properties']
                    self.assertTrue('modelName' in properties)
                    self.assertTrue('imageTags' in properties)
                    self.assertEqual(properties['response']['status_code'], 401)
                    self.assertIsNotNone(event['timestamp'])

    def test_completions_preprocessing_error(self):
        payload = {
            "prompt": "---\n- hosts: all\nbecome: yes\n\n  tasks:\n    - name: Install Apache\n",
            "suggestionId": str(uuid.uuid4()),
        }
        response_data = {
            "model_id": settings.ANSIBLE_AI_MODEL_NAME,
            "predictions": ["      ansible.builtin.apt:\n        name: apache2"],
        }
        self.client.force_authenticate(user=self.user)
        with patch.object(
            apps.get_app_config('ai'),
            'model_mesh_client',
            DummyMeshClient(self, payload, response_data),
        ):
            with self.assertLogs(logger='root', level='DEBUG') as log:
                r = self.client.post(reverse('completions'), payload)
                self.assertEqual(r.status_code, HTTPStatus.BAD_REQUEST)
                self.assertEqual(r.data['message'], 'Request contains invalid yaml')
                self.assertSegmentTimestamp(log)

    def test_completions_preprocessing_error_with_invalid_prompt(self):
        payload = {
            "prompt": "---\n  - name: [Setup]",
            "suggestionId": str(uuid.uuid4()),
        }
        response_data = {
            "model_id": settings.ANSIBLE_AI_MODEL_NAME,
            "predictions": ["      ansible.builtin.apt:\n        name: apache2"],
        }
        self.client.force_authenticate(user=self.user)
        with patch.object(
            apps.get_app_config('ai'),
            'model_mesh_client',
            DummyMeshClient(self, payload, response_data),
        ):
            with self.assertLogs(logger='root', level='DEBUG') as log:
                r = self.client.post(reverse('completions'), payload)
                self.assertEqual(r.status_code, HTTPStatus.BAD_REQUEST)
                self.assertEqual(r.data['message'], 'Request contains invalid prompt')
                self.assertSegmentTimestamp(log)

    def test_completions_preprocessing_error_without_name_prompt(self):
        payload = {
            "prompt": "---\n  - Name: [Setup]",
            "suggestionId": str(uuid.uuid4()),
        }
        response_data = {
            "model_id": settings.ANSIBLE_AI_MODEL_NAME,
            "predictions": ["      ansible.builtin.apt:\n        name: apache2"],
        }
        self.client.force_authenticate(user=self.user)
        with patch.object(
            apps.get_app_config('ai'),
            'model_mesh_client',
            DummyMeshClient(self, payload, response_data),
        ):
            with self.assertLogs(logger='root', level='DEBUG') as log:
                r = self.client.post(reverse('completions'), payload)
                self.assertEqual(r.status_code, HTTPStatus.BAD_REQUEST)
                self.assertInLog("failed to validate request", log)
                self.assertTrue("prompt does not contain the name parameter" in str(r.content))
                self.assertSegmentTimestamp(log)

    @override_settings(ENABLE_ARI_POSTPROCESS=False)
    def test_full_payload_without_ARI(self):
        payload = {
            "prompt": "---\n- hosts: all\n  become: yes\n\n  tasks:\n    - name: Install Apache\n",
            "suggestionId": str(uuid.uuid4()),
        }
        response_data = {
            "model_id": settings.ANSIBLE_AI_MODEL_NAME,
            "predictions": ["      ansible.builtin.apt:\n        name: apache2"],
        }
        self.client.force_authenticate(user=self.user)
        with patch.object(
            apps.get_app_config('ai'),
            'model_mesh_client',
            DummyMeshClient(self, payload, response_data),
        ):
            with self.assertLogs(logger='root', level='DEBUG') as log:
                r = self.client.post(reverse('completions'), payload)
                self.assertEqual(r.status_code, HTTPStatus.OK)
                self.assertIsNotNone(r.data['predictions'])
                self.assertInLog('skipped ari post processing because ari was not initialized', log)
                self.assertSegmentTimestamp(log)

    @override_settings(ENABLE_ARI_POSTPROCESS=True)
    def test_full_payload_with_recommendation_with_broken_last_line(self):
        payload = {
            "prompt": "---\n- hosts: all\n  become: yes\n\n  tasks:\n    - name: Install Apache\n",
            "suggestionId": str(uuid.uuid4()),
        }
        # quotation in the last line is not closed, but the truncate function can handle this.
        response_data = {
            "model_id": settings.ANSIBLE_AI_MODEL_NAME,
            "predictions": [
                "      ansible.builtin.apt:\n        name: apache2\n      register: \"test"
            ],
        }
        self.client.force_authenticate(user=self.user)
        with self.assertLogs(logger='root', level='INFO') as log:
            with patch.object(
                apps.get_app_config('ai'),
                'model_mesh_client',
                DummyMeshClient(self, payload, response_data),
            ):
                r = self.client.post(reverse('completions'), payload)
                self.assertEqual(r.status_code, HTTPStatus.OK)
                self.assertIsNotNone(r.data['predictions'])
                self.assertNotInLog('the recommendation_yaml is not a valid YAML', log)
                self.assertSegmentTimestamp(log)

    @override_settings(ENABLE_ARI_POSTPROCESS=True)
    def test_completions_postprocessing_error_for_invalid_yaml(self):
        payload = {
            "prompt": "---\n- hosts: all\n  become: yes\n\n  tasks:\n    - name: Install Apache\n",
            "suggestionId": str(uuid.uuid4()),
        }
        # this prediction has indentation problem with the prompt above
        response_data = {
            "model_id": settings.ANSIBLE_AI_MODEL_NAME,
            "predictions": ["      ansible.builtin.apt:\n garbage       name: apache2"],
        }
        self.client.force_authenticate(user=self.user)
        with self.assertLogs(logger='root', level='ERROR') as log:  # Suppress debug output
            with patch.object(
                apps.get_app_config('ai'),
                'model_mesh_client',
                DummyMeshClient(self, payload, response_data),
            ):
                r = self.client.post(reverse('completions'), payload)
                self.assertEqual(HTTPStatus.NO_CONTENT, r.status_code)
                self.assertEqual(None, r.data)
                self.assertInLog('error postprocessing prediction for suggestion', log)
                self.assertSegmentTimestamp(log)

    @override_settings(ENABLE_ARI_POSTPROCESS=True)
    @override_settings(SEGMENT_WRITE_KEY='DUMMY_KEY_VALUE')
    def test_completions_postprocessing_for_invalid_suggestion(self):
        # the suggested task is invalid because it does not have module name
        # in this case, ARI should throw an exception
        payload = {
            "prompt": "---\n- hosts: all\n  become: yes\n\n  tasks:\n    - name: Install Apache\n",
            "suggestionId": str(uuid.uuid4()),
        }
        # module name in the prediction is ""
        response_data = {
            "model_id": settings.ANSIBLE_AI_MODEL_NAME,
            "predictions": ["      \"\":\n        name: apache2"],
        }
        self.client.force_authenticate(user=self.user)
        with self.assertLogs(
            logger='root', level='DEBUG'
        ) as log:  # Enable debug outputs for getting Segment events
            with patch.object(
                apps.get_app_config('ai'),
                'model_mesh_client',
                DummyMeshClient(self, payload, response_data),
            ):
                r = self.client.post(reverse('completions'), payload)
                self.assertEqual(HTTPStatus.NO_CONTENT, r.status_code)
                self.assertEqual(None, r.data)
                self.assertInLog('error postprocessing prediction for suggestion', log)
                segment_events = self.extractSegmentEventsFromLog(log)
                self.assertTrue(len(segment_events) > 0)
                for event in segment_events:
                    if event['event'] == 'postprocess':
                        self.assertEqual(
                            'ARI rule evaluation threw fatal exception: '
                            'Invalid task structure: no module name found',
                            event['properties']['problem'],
                        )
                    self.assertIsNotNone(event['timestamp'])

    @override_settings(ENABLE_ANSIBLE_LINT_POSTPROCESS=True)
    @override_settings(ENABLE_ARI_POSTPROCESS=False)
    def test_payload_with_ansible_lint(self):
        payload = {
            "prompt": "---\n- hosts: all\n  become: yes\n\n  tasks:\n    - name: Install Apache\n",
            "suggestionId": str(uuid.uuid4()),
        }
        response_data = {
            "model_id": settings.ANSIBLE_AI_MODEL_NAME,
            "predictions": ["      ansible.builtin.apt:\n        name: apache2"],
        }
        self.client.force_authenticate(user=self.user)
        with self.assertLogs(logger='root', level='WARN'):
            with patch.object(
                apps.get_app_config('ai'),
                'model_mesh_client',
                DummyMeshClient(self, payload, response_data),
            ):
                r = self.client.post(reverse('completions'), payload)
                self.assertEqual(r.status_code, HTTPStatus.OK)
                self.assertIsNotNone(r.data['predictions'])

    @override_settings(ENABLE_ANSIBLE_LINT_POSTPROCESS=False)
    @override_settings(ENABLE_ARI_POSTPROCESS=False)
    def test_full_payload_without_ansible_lint_without_commercial(self):
        payload = {
            "prompt": "---\n- hosts: all\n  become: yes\n\n  tasks:\n    - name: Install Apache\n",
            "suggestionId": str(uuid.uuid4()),
        }
        response_data = {
            "model_id": settings.ANSIBLE_AI_MODEL_NAME,
            "predictions": ["      ansible.builtin.apt:\n        name: apache2"],
        }
        self.client.force_authenticate(user=self.user)
        with patch.object(
            apps.get_app_config('ai'),
            'model_mesh_client',
            DummyMeshClient(self, payload, response_data),
        ):
            with self.assertLogs(logger='root', level='DEBUG') as log:
                r = self.client.post(reverse('completions'), payload)
                self.assertEqual(r.status_code, HTTPStatus.OK)
                self.assertIsNotNone(r.data['predictions'])
                self.assertInLog(
                    'skipped ansible lint post processing as lint processing is allowed'
                    ' for Commercial Users only!',
                    log,
                )
                self.assertSegmentTimestamp(log)

    @override_settings(ENABLE_ANSIBLE_LINT_POSTPROCESS=False)
    @override_settings(ENABLE_ARI_POSTPROCESS=False)
    def test_full_payload_without_ansible_lint_with_commercial_user(self):
        self.user.rh_user_has_seat = True
        payload = {
            "prompt": "---\n- hosts: all\n  become: yes\n\n  tasks:\n    - name: Install Apache\n",
            "suggestionId": str(uuid.uuid4()),
        }
        response_data = {
            "model_id": settings.ANSIBLE_AI_MODEL_NAME,
            "predictions": ["      ansible.builtin.apt:\n        name: apache2"],
        }
        self.client.force_authenticate(user=self.user)
        with patch.object(
            apps.get_app_config('ai'),
            '_wca_client',
            DummyMeshClient(self, payload, response_data, rh_user_has_seat=True),
        ):
            with self.assertLogs(logger='root', level='DEBUG') as log:
                r = self.client.post(reverse('completions'), payload)
                self.assertEqual(r.status_code, HTTPStatus.OK)
                self.assertIsNotNone(r.data['predictions'])
                self.assertSegmentTimestamp(log)

    @override_settings(ENABLE_ANSIBLE_LINT_POSTPROCESS=True)
    @override_settings(ENABLE_ARI_POSTPROCESS=False)
    @override_settings(SEGMENT_WRITE_KEY='DUMMY_KEY_VALUE')
    def test_full_payload_with_ansible_lint_with_commercial_user(self):
        self.user.rh_user_has_seat = True
        payload = {
            "prompt": "---\n- hosts: all\n  become: yes\n\n  tasks:\n    - name: Install Apache\n",
            "suggestionId": str(uuid.uuid4()),
        }
        response_data = {
            "model_id": self.DUMMY_MODEL_ID,
            "predictions": ["      ansible.builtin.apt:\n        name: apache2"],
        }
        self.client.force_authenticate(user=self.user)
        with patch.object(
            apps.get_app_config('ai'),
            '_wca_client',
            DummyMeshClient(self, payload, response_data, rh_user_has_seat=True),
        ):
            with self.assertLogs(logger='root', level='DEBUG') as log:
                r = self.client.post(reverse('completions'), payload)
                self.assertEqual(r.status_code, HTTPStatus.OK)
                self.assertIsNotNone(r.data['predictions'])
                self.assertSegmentTimestamp(log)

                segment_events = self.extractSegmentEventsFromLog(log)
                self.assertTrue(len(segment_events) > 0)
                for event in segment_events:
                    properties = event['properties']
                    self.assertTrue('modelName' in properties)
                    self.assertEqual(properties['modelName'], self.DUMMY_MODEL_ID)

    @override_settings(SEGMENT_WRITE_KEY='DUMMY_KEY_VALUE')
    @patch('ai.api.model_client.wca_client.WCAClient.infer')
    def test_wca_client_errors(self, infer):
        """Run WCA client error scenarios for various errors."""
        for error, status_code_expected in [
            (ModelTimeoutError(), HTTPStatus.NO_CONTENT),
            (WcaBadRequest(), HTTPStatus.BAD_REQUEST),
            (WcaInvalidModelId(), HTTPStatus.FORBIDDEN),
            (WcaKeyNotFound(), HTTPStatus.FORBIDDEN),
            (WcaModelIdNotFound(), HTTPStatus.FORBIDDEN),
            (WcaEmptyResponse(), HTTPStatus.NO_CONTENT),
            (ConnectionError(), HTTPStatus.SERVICE_UNAVAILABLE),
        ]:
            infer.side_effect = self.get_side_effect(error)
            self.run_wca_client_error_case(status_code_expected)

    @override_settings(SEGMENT_WRITE_KEY='DUMMY_KEY_VALUE')
    @patch('ai.api.model_client.wca_client.WCAClient.infer')
    def test_wca_client_postprocess_error(self, infer):
        infer.return_value = {"predictions": [""], "model_id": self.DUMMY_MODEL_ID}
        self.run_wca_client_error_case(HTTPStatus.NO_CONTENT)

    def run_wca_client_error_case(self, status_code_expected):
        """Execute a single WCA client error scenario."""
        self.user.rh_user_has_seat = True
        payload = {
            "prompt": "---\n- hosts: all\n  become: yes\n\n  tasks:\n    - name: Install Apache\n",
            "suggestionId": str(uuid.uuid4()),
        }
        self.client.force_authenticate(user=self.user)
        with patch.object(
            apps.get_app_config('ai'), '_wca_client', WCAClient(inference_url='https://wca_api_url')
        ):
            with self.assertLogs(logger='root', level='DEBUG') as log:
                r = self.client.post(reverse('completions'), payload)
                self.assertEqual(r.status_code, status_code_expected)
                self.assertSegmentTimestamp(log)

                segment_events = self.extractSegmentEventsFromLog(log)
                self.assertTrue(len(segment_events) > 0)
                for event in segment_events:
                    properties = event['properties']
                    self.assertTrue('modelName' in properties)
                    # Make sure the model name stored in Segment events is the one in the exception
                    # thrown from the backend server.
                    self.assertEqual(properties['modelName'], self.DUMMY_MODEL_ID)

    def get_side_effect(self, error):
        """Create a side effect for WCA error test cases."""
        # if the error is either WcaException or ModelTimeoutError,
        # assume model_id is found in the model_id property.
        if isinstance(error, (WcaException, ModelTimeoutError)):
            error.model_id = self.DUMMY_MODEL_ID
        # otherwise, assume it is a requests.exceptions.RequestException
        # found in the communication w/ WCA server.
        else:
            request = requests.PreparedRequest()
            body = {
                "model_id": self.DUMMY_MODEL_ID,
                "prompt": "---\n- hosts: all\n  become: yes\n\n"
                "  tasks:\n    - name: Install Apache\n",
            }
            request.body = json.dumps(body).encode("utf-8")
            error.request = request
        return error

    def test_completions_pii_clean_up(self):
        payload = {
            "prompt": "- name: Create an account for foo@ansible.com \n",
            "suggestionId": str(uuid.uuid4()),
        }
        response_data = {
            "model_id": settings.ANSIBLE_AI_MODEL_NAME,
            "predictions": [""],
        }
        self.client.force_authenticate(user=self.user)
        with self.assertLogs(logger='root', level='DEBUG') as log:
            with patch.object(
                apps.get_app_config('ai'),
                'model_mesh_client',
                DummyMeshClient(self, payload, response_data, False),
            ):
                self.client.post(reverse('completions'), payload)
                self.assertInLog('Create an account for james8@example.com', log)
                self.assertSegmentTimestamp(log)

    def test_full_completion_post_response(self):
        payload = {
            "prompt": "---\n- hosts: all\n  become: yes\n\n  tasks:\n    - name: Install Apache\n",
            "suggestionId": str(uuid.uuid4()),
        }
        response_data = {
            "model_id": settings.ANSIBLE_AI_MODEL_NAME,
            "predictions": ["      ansible.builtin.apt:\n        name: apache2"],
        }
        self.client.force_authenticate(user=self.user)
        with patch.object(
            apps.get_app_config('ai'),
            'model_mesh_client',
            DummyMeshClient(self, payload, response_data),
        ):
            with self.assertLogs(logger='root', level='DEBUG') as log:
                r = self.client.post(reverse('completions'), payload)
                self.assertEqual(r.status_code, HTTPStatus.OK)
                self.assertIsNotNone(r.data['predictions'])
                self.assertIsNotNone(r.data['model'])
                self.assertIsNotNone(r.data['suggestionId'])
                self.assertSegmentTimestamp(log)


@modify_settings()
@override_settings(SEGMENT_WRITE_KEY='DUMMY_KEY_VALUE')
class TestFeedbackView(WisdomServiceAPITestCaseBase):
    def test_feedback_full_payload(self):
        payload = {
            "inlineSuggestion": {
                "latency": 1000,
                "userActionTime": 3500,
                "documentUri": "file:///home/user/ansible.yaml",
                "action": "0",
                "suggestionId": str(uuid.uuid4()),
            },
            "ansibleContent": {
                "content": "---\n- hosts: all\n  become: yes\n\n  "
                "tasks:\n    - name: Install Apache\n",
                "documentUri": "file:///home/user/ansible.yaml",
                "activityId": str(uuid.uuid4()),
                "trigger": "0",
            },
            "sentimentFeedback": {
                "value": 4,
                "feedback": "This is a test feedback",
            },
            "suggestionQualityFeedback": {
                "prompt": "---\n- hosts: all\n  become: yes\n\n  tasks:\n"
                " - name: Install Apache\n",
                "providedSuggestion": "    when: ansible_os_family == 'Debian'\n    "
                "ansible.builtin.package:\n      name: apache2\n"
                "      state: present",
                "expectedSuggestion": "    when: ansible_os_family == 'Debian'\n    "
                "ansible.builtin.package:\n      name: apache\n"
                "      state: present",
                "additionalComment": "Package name is changed",
            },
            "issueFeedback": {
                "type": "bug-report",
                "title": "This is a test issue",
                "description": "This is a test issue description",
            },
        }
        with self.assertLogs(logger='root', level='DEBUG') as log:
            self.client.force_authenticate(user=self.user)
            r = self.client.post(reverse('feedback'), payload, format='json')
            self.assertEqual(r.status_code, HTTPStatus.OK)
            self.assertSegmentTimestamp(log)

    def test_missing_content(self):
        payload = {
            "ansibleContent": {"documentUri": "file:///home/user/ansible.yaml", "trigger": "0"}
        }
        with self.assertLogs(logger='root', level='DEBUG') as log:
            self.client.force_authenticate(user=self.user)
            r = self.client.post(reverse('feedback'), payload, format="json")
            self.assertEqual(r.status_code, HTTPStatus.BAD_REQUEST)
            self.assertSegmentTimestamp(log)

    def test_anonymize(self):
        payload = {
            "ansibleContent": {
                "content": "---\n- hosts: all\n  become: yes\n\n  "
                "tasks:\n    - name: Install Apache\n",
                "documentUri": "file:///home/jean-pierre/ansible.yaml",
                "trigger": "0",
            }
        }
        self.client.force_authenticate(user=self.user)
        with self.assertLogs(logger='root', level='DEBUG') as log:
            self.client.post(reverse('feedback'), payload, format="json")
            self.assertNotInLog('file:///home/user/ansible.yaml', log)
            self.assertInLog('file:///home/ano-user/ansible.yaml', log)
            self.assertSegmentTimestamp(log)

    def test_authentication_error(self):
        payload = {
            "ansibleContent": {
                "content": "---\n- hosts: all\n  become: yes\n\n  "
                "tasks:\n    - name: Install Apache\n",
                "documentUri": "file:///home/user/ansible.yaml",
                "trigger": "0",
            }
        }
        # self.client.force_authenticate(user=self.user)
        with self.assertLogs(logger='root', level='DEBUG') as log:
            r = self.client.post(reverse('feedback'), payload, format="json")
            self.assertEqual(r.status_code, HTTPStatus.UNAUTHORIZED)
            self.assertSegmentTimestamp(log)

    def test_feedback_segment_events(self):
        payload = {
            "inlineSuggestion": {
                "latency": 1000,
                "userActionTime": 3500,
                "documentUri": "file:///home/user/ansible.yaml",
                "action": "0",
                "suggestionId": str(uuid.uuid4()),
            },
            "ansibleContent": {
                "content": "---\n- hosts: all\n  become: yes\n\n  "
                "tasks:\n    - name: Install Apache\n",
                "documentUri": "file:///home/user/ansible.yaml",
                "activityId": str(uuid.uuid4()),
                "trigger": "0",
            },
        }
        self.client.force_authenticate(user=self.user)
        with self.assertLogs(logger='root', level='DEBUG') as log:
            r = self.client.post(reverse('feedback'), payload, format='json')
            self.assertEqual(r.status_code, HTTPStatus.OK)

            segment_events = self.extractSegmentEventsFromLog(log)
            self.assertTrue(len(segment_events) > 0)
            hostname = platform.node()
            for event in segment_events:
                properties = event['properties']
                self.assertTrue('modelName' in properties)
                self.assertTrue('imageTags' in properties)
                self.assertTrue('groups' in properties)
                self.assertTrue('Group 1' in properties['groups'])
                self.assertTrue('Group 2' in properties['groups'])
                self.assertTrue('rh_user_has_seat' in properties)
                self.assertTrue('rh_user_org_id' in properties)
                self.assertEqual(hostname, properties['hostname'])
                self.assertIsNotNone(event['timestamp'])

    def test_feedback_segment_inline_suggestion_feedback_error(self):
        payload = {
            "inlineSuggestion": {
                "latency": 1000,
                "userActionTime": 3500,
                "documentUri": "file:///home/rbobbitt/ansible.yaml",
                "action": "3",  # invalid choice for action
                "suggestionId": str(uuid.uuid4()),
            }
        }
        self.client.force_authenticate(user=self.user)
        with self.assertLogs(logger='root', level='DEBUG') as log:
            r = self.client.post(reverse('feedback'), payload, format='json')
            self.assertEqual(r.status_code, HTTPStatus.BAD_REQUEST)

            segment_events = self.extractSegmentEventsFromLog(log)
            self.assertTrue(len(segment_events) > 0)
            for event in segment_events:
                self.assertTrue('inlineSuggestionFeedback', event['event'])
                properties = event['properties']
                self.assertTrue('data' in properties)
                self.assertTrue('exception' in properties)
                self.assertEqual(
                    "file:///home/ano-user/ansible.yaml",
                    properties['data']['inlineSuggestion']['documentUri'],
                )
                self.assertIsNotNone(event['timestamp'])

    def test_feedback_segment_ansible_content_feedback_error(self):
        payload = {
            "ansibleContent": {
                "content": "---\n- hosts: all\n  become: yes\n\n  "
                "tasks:\n    - name: Install Apache\n",
                "documentUri": "file:///home/rbobbitt/ansible.yaml",
                "activityId": "123456",  # an invalid UUID
                "trigger": "0",
            }
        }
        self.client.force_authenticate(user=self.user)
        with self.assertLogs(logger='root', level='DEBUG') as log:
            r = self.client.post(reverse('feedback'), payload, format='json')
            self.assertEqual(r.status_code, HTTPStatus.BAD_REQUEST)

            segment_events = self.extractSegmentEventsFromLog(log)
            self.assertTrue(len(segment_events) > 0)
            for event in segment_events:
                self.assertTrue('ansibleContentFeedback', event['event'])
                properties = event['properties']
                self.assertTrue('data' in properties)
                self.assertTrue('exception' in properties)
                self.assertEqual(
                    "file:///home/ano-user/ansible.yaml",
                    properties['data']['ansibleContent']['documentUri'],
                )
                self.assertIsNotNone(event['timestamp'])

    @patch('ai.api.serializers.FeedbackRequestSerializer.is_valid')
    def test_feedback_segment_ansible_content_500_error(self, is_valid):
        is_valid.side_effect = Exception('Dummy Exception')
        payload = {
            "ansibleContent": {
                "content": "---\n- hosts: all\n  become: yes\n\n  "
                "tasks:\n    - name: Install Apache\n",
                "documentUri": "file:///home/rbobbitt/ansible.yaml",
                "activityId": str(uuid.uuid4()),
                "trigger": "0",
            }
        }
        self.client.force_authenticate(user=self.user)
        with self.assertLogs(logger='root', level='DEBUG') as log:
            r = self.client.post(reverse('feedback'), payload, format='json')
            self.assertEqual(r.status_code, HTTPStatus.INTERNAL_SERVER_ERROR)
            self.assertInLog("An exception <class 'Exception'> occurred in sending a feedback", log)
            segment_events = self.extractSegmentEventsFromLog(log)
            self.assertTrue(len(segment_events) > 0)
            for event in segment_events:
                self.assertTrue('ansibleContentFeedback', event['event'])
                properties = event['properties']
                self.assertTrue('data' in properties)
                self.assertTrue('exception' in properties)
                self.assertEqual('Dummy Exception', properties['exception'])
                self.assertEqual(
                    "file:///home/ano-user/ansible.yaml",
                    properties['data']['ansibleContent']['documentUri'],
                )
                self.assertIsNotNone(event['timestamp'])

    def test_feedback_segment_suggestion_quality_feedback_error(self):
        payload = {
            "suggestionQualityFeedback": {
                # required key "prompt" is missing
                "providedSuggestion": "    when: ansible_os_family == 'Debian'\n    "
                "ansible.builtin.package:\n      name: apache2\n      "
                "state: present",
                "expectedSuggestion": "    when: ansible_os_family == 'Debian'\n    "
                "ansible.builtin.package:\n      name: apache\n      "
                "state: present",
                "additionalComment": "Package name is changed",
            }
        }
        self.client.force_authenticate(user=self.user)
        with self.assertLogs(logger='root', level='DEBUG') as log:
            r = self.client.post(reverse('feedback'), payload, format='json')
            self.assertEqual(r.status_code, HTTPStatus.BAD_REQUEST)

            segment_events = self.extractSegmentEventsFromLog(log)
            self.assertTrue(len(segment_events) > 0)
            for event in segment_events:
                self.assertTrue('suggestionQualityFeedback', event['event'])
                properties = event['properties']
                self.assertTrue('data' in properties)
                self.assertTrue('exception' in properties)
                self.assertEqual(
                    "Package name is changed",
                    properties['data']['suggestionQualityFeedback']['additionalComment'],
                )
                self.assertIsNotNone(event['timestamp'])

    def test_feedback_segment_sentiment_feedback_error(self):
        payload = {
            "sentimentFeedback": {
                # missing required key "value"
                "feedback": "This is a test feedback",
            }
        }
        self.client.force_authenticate(user=self.user)
        with self.assertLogs(logger='root', level='DEBUG') as log:
            r = self.client.post(reverse('feedback'), payload, format='json')
            self.assertEqual(r.status_code, HTTPStatus.BAD_REQUEST)

            segment_events = self.extractSegmentEventsFromLog(log)
            self.assertTrue(len(segment_events) > 0)
            for event in segment_events:
                self.assertTrue('suggestionQualityFeedback', event['event'])
                properties = event['properties']
                self.assertTrue('data' in properties)
                self.assertTrue('exception' in properties)
                self.assertEqual(
                    "This is a test feedback",
                    properties['data']['sentimentFeedback']['feedback'],
                )
                self.assertIsNotNone(event['timestamp'])

    def test_feedback_segment_issue_feedback_error(self):
        payload = {
            "issueFeedback": {
                "type": "bug-report",
                # missing required key "title"
                "description": "This is a test description",
            }
        }
        self.client.force_authenticate(user=self.user)
        with self.assertLogs(logger='root', level='DEBUG') as log:
            r = self.client.post(reverse('feedback'), payload, format='json')
            self.assertEqual(r.status_code, HTTPStatus.BAD_REQUEST)

            segment_events = self.extractSegmentEventsFromLog(log)
            self.assertTrue(len(segment_events) > 0)
            for event in segment_events:
                self.assertTrue('issueFeedback', event['event'])
                properties = event['properties']
                self.assertTrue('data' in properties)
                self.assertTrue('exception' in properties)
                self.assertEqual(
                    "This is a test description",
                    properties['data']['issueFeedback']['description'],
                )
                self.assertIsNotNone(event['timestamp'])


@patch('ai.search.search')
@override_settings(SEGMENT_WRITE_KEY='DUMMY_KEY_VALUE')
class TestAttributionsView(WisdomServiceAPITestCaseBase):
    def test_segment_events(self, mock_search):
        mock_search.return_value = {
            'attributions': [
                {
                    'repo_name': 'repo_name',
                    'repo_url': 'http://example.com',
                    'path': '/path',
                    'license': 'license',
                    'data_source': DataSource.UNKNOWN,
                    'ansible_type': AnsibleType.UNKNOWN,
                    'score': 0.0,
                },
            ],
            'meta': {
                'encode_duration': 1000,
                'search_duration': 2000,
            },
        }
        payload = {
            'suggestion': 'suggestion',
            'suggestionId': str(uuid.uuid4()),
        }

        self.client.force_authenticate(user=self.user)
        with self.assertLogs(logger='root', level='DEBUG') as log:
            r = self.client.post(reverse('attributions'), payload, format='json')
            self.assertEqual(r.status_code, HTTPStatus.OK)

            segment_events = self.extractSegmentEventsFromLog(log)
            self.assertTrue(len(segment_events) > 0)
            hostname = platform.node()
            for event in segment_events:
                properties = event['properties']
                self.assertTrue('modelName' in properties)
                self.assertTrue('imageTags' in properties)
                self.assertTrue('groups' in properties)
                self.assertTrue('Group 1' in properties['groups'])
                self.assertTrue('Group 2' in properties['groups'])
                self.assertTrue('rh_user_has_seat' in properties)
                self.assertTrue('rh_user_org_id' in properties)
                self.assertEqual(hostname, properties['hostname'])
                self.assertIsNotNone(event['timestamp'])

    def test_segment_events_with_exception(self, mock_search):
        mock_search.side_effect = Exception('Search Exception')
        payload = {
            'suggestion': 'suggestion',
            'suggestionId': str(uuid.uuid4()),
        }

        self.client.force_authenticate(user=self.user)
        with self.assertLogs(logger='root', level='DEBUG') as log:
            r = self.client.post(reverse('attributions'), payload, format='json')
            self.assertEqual(r.status_code, HTTPStatus.SERVICE_UNAVAILABLE)

            segment_events = self.extractSegmentEventsFromLog(log)
            self.assertEqual(len(segment_events), 0)
            self.assertInLog('Failed to search for attributions', log)


@override_settings(WCA_CLIENT_BACKEND_TYPE="wcaclient")
class TestContentMatchesWCAView(WisdomAppsBackendMocking, WisdomServiceAPITestCaseBase):
    @patch('ai.search.search')
    def test_wca_contentmatch_with_no_seated_user(self, mock_search):
        self.user.rh_user_has_seat = False

        repo_name = "robertdebock.nginx"
        repo_url = "https://galaxy.ansible.com/robertdebock/nginx"
        path = "tasks/main.yml"
        license = "apache-2.0"

        mock_search.return_value = {
            'attributions': [
                {
                    'repo_name': repo_name,
                    'repo_url': repo_url,
                    'path': path,
                    'license': license,
                    'data_source': DataSource.GALAXY_R,
                    'ansible_type': AnsibleType.UNKNOWN,
                    'score': 0.0,
                },
            ],
            'meta': {
                'encode_duration': 1000,
                'search_duration': 2000,
            },
        }

        self.client.force_authenticate(user=self.user)
        payload = {
            "suggestions": [
                "---\n- hosts: all\n  become: yes\n\n  tasks:\n    - name: Install Apache\n"
            ],
            "suggestionId": str(uuid.uuid4()),
        }

        r = self.client.post(reverse('contentmatches'), payload)
        self.assertEqual(r.status_code, HTTPStatus.OK)

        content_match = r.data["contentmatches"][0]["contentmatch"][0]

        self.assertEqual(content_match["repo_name"], repo_name)
        self.assertEqual(content_match["repo_url"], repo_url)
        self.assertEqual(content_match["path"], path)
        self.assertEqual(content_match["license"], license)
        self.assertEqual(content_match["data_source_description"], "Ansible Galaxy roles")

    @patch('ai.search.search')
    def test_wca_contentmatch_with_unseated_user_verify_single_task(self, mock_search):
        self.user.rh_user_has_seat = False
        self.client.force_authenticate(user=self.user)

        mock_search.return_value = {
            'attributions': [
                {
                    'repo_name': 'repo_name',
                    'repo_url': 'http://example.com',
                    'path': '/path',
                    'license': 'license',
                    'data_source': DataSource.UNKNOWN,
                    'ansible_type': AnsibleType.UNKNOWN,
                    'score': 0.0,
                },
            ],
            'meta': {
                'encode_duration': 1000,
                'search_duration': 2000,
            },
        }

        payload = {
            "suggestions": [
                "\n- name: install nginx on RHEL\n",
                "\n- name: Copy Fathom config into place.\n",
            ],
            "suggestionId": str(uuid.uuid4()),
        }

        r = self.client.post(reverse('contentmatches'), payload)
        self.assertEqual(r.status_code, HTTPStatus.OK)

        mock_search.assert_called_with(payload["suggestions"][0], None)

    def test_wca_contentmatch_with_seated_user_single_task(self):
        self.user.rh_user_has_seat = True
        self.user.organization_id = "1"
        self.client.force_authenticate(user=self.user)
        payload = {
            "suggestions": [
                "\n - name: install nginx on RHEL\n become: true\n "
                "ansible.builtin.package:\n name: nginx\n state: present\n"
            ],
            "suggestionId": str(uuid.uuid4()),
        }

        repo_name = "robertdebock.nginx"
        repo_url = "https://galaxy.ansible.com/robertdebock/nginx"
        path = "tasks/main.yml"
        license = "apache-2.0"
        data_source_description = "Ansible Galaxy roles"

        response = MockResponse(
            json=[
                {
                    "code_matches": [
                        {
                            "repo_name": repo_name,
                            "repo_url": repo_url,
                            "path": path,
                            "license": license,
                            "data_source_description": data_source_description,
                            "score": 0.94550663,
                        },
                        {
                            "repo_name": f"{repo_name}2",
                            "repo_url": f"{repo_url}2",
                            "path": path,
                            "license": license,
                            "data_source_description": data_source_description,
                            "score": 0.94550662,
                        },
                        {
                            "repo_name": f"{repo_name}3",
                            "repo_url": f"{repo_url}3",
                            "path": path,
                            "license": license,
                            "data_source_description": data_source_description,
                            "score": 0.94550661,
                        },
                        {
                            "repo_name": f"{repo_name}4",
                            "repo_url": f"{repo_url}4",
                            "path": path,
                            "license": license,
                            "data_source_description": data_source_description,
                            "score": 0.94550660,
                        },
                    ],
                    "meta": {"encode_duration": 367.3, "search_duration": 151.98},
                }
            ],
            status_code=200,
        )
        model_client = WCAClient(inference_url='https://wca_api_url')
        model_client.session.post = Mock(return_value=response)
        model_client.get_token = Mock(return_value={"access_token": "abc"})
        model_client.get_api_key = Mock(return_value='org-api-key')
        model_client.get_model_id = Mock(return_value='org-model-id')
        self.mock_wca_client_with(model_client)
        r = self.client.post(reverse('contentmatches'), payload)
        self.assertEqual(r.status_code, HTTPStatus.OK)
        model_client.get_token.assert_called_once()
        self.assertEqual(
            model_client.session.post.call_args.args[0],
            "https://wca_api_url/v1/wca/codematch/ansible",
        )
        self.assertEqual(
            model_client.session.post.call_args.kwargs['json']['model_id'], 'org-model-id'
        )

        self.assertEqual(len(r.data["contentmatches"][0]["contentmatch"]), 3)

        content_match = r.data["contentmatches"][0]["contentmatch"][0]

        self.assertEqual(content_match["repo_name"], repo_name)
        self.assertEqual(content_match["repo_url"], repo_url)
        self.assertEqual(content_match["path"], path)
        self.assertEqual(content_match["license"], license)
        self.assertEqual(content_match["data_source_description"], data_source_description)

    def test_wca_contentmatch_with_seated_user_multi_task(self):
        self.user.rh_user_has_seat = True
        self.user.organization_id = "1"
        self.client.force_authenticate(user=self.user)
        payload = {
            "suggestions": [
                "\n- name: install nginx on RHEL\n",
                "\n- name: Copy Fathom config into place.\n",
            ],
            "suggestionId": str(uuid.uuid4()),
        }

        repo_name = "adfinis-sygroup.nginx"
        repo_url = "https://galaxy.ansible.com/davidalger/nginx"
        path = "tasks/main.yml"
        license = "mit"
        data_source_description = "Ansible Galaxy roles"

        repo_name2 = "fiaasco.solr"
        repo_url2 = "https://galaxy.ansible.com/fiaasco/solr"
        path2 = "tasks/cores.yml"
        license2 = "mit"
        data_source_description2 = "Ansible Galaxy roles"

        response = MockResponse(
            json=[
                {
                    "code_matches": [
                        {
                            "repo_name": "davidalger.nginx",
                            "repo_url": "https://galaxy.ansible.com/davidalger/nginx",
                            "path": "tasks/main.yml",
                            "license": "mit",
                            "data_source_description": "Ansible Galaxy roles",
                            "score": 0.83672893,
                        },
                        {
                            "repo_name": repo_name,
                            "repo_url": repo_url,
                            "path": path,
                            "license": license,
                            "data_source_description": data_source_description,
                            "score": 0.8233435,
                        },
                    ],
                    "meta": {"encode_duration": 135.66, "search_duration": 145.81},
                },
                {
                    "code_matches": [
                        {
                            "repo_name": repo_name2,
                            "repo_url": repo_url2,
                            "path": path2,
                            "license": license2,
                            "data_source_description": data_source_description2,
                            "score": 0.7182885,
                        }
                    ],
                    "meta": {"encode_duration": 183.02, "search_duration": 31.97},
                },
            ],
            status_code=200,
        )
        model_client = WCAClient(inference_url='https://wca_api_url')
        model_client.session.post = Mock(return_value=response)
        model_client.get_token = Mock(return_value={"access_token": "abc"})
        model_client.get_api_key = Mock(return_value='org-api-key')
        model_client.get_model_id = Mock(return_value='org-model-id')
        self.mock_wca_client_with(model_client)
        r = self.client.post(reverse('contentmatches'), payload)
        self.assertEqual(r.status_code, HTTPStatus.OK)
        model_client.get_token.assert_called_once()
        self.assertEqual(
            model_client.session.post.call_args.args[0],
            "https://wca_api_url/v1/wca/codematch/ansible",
        )
        self.assertEqual(
            model_client.session.post.call_args.kwargs['json']['model_id'], 'org-model-id'
        )

        content_match = r.data["contentmatches"][0]["contentmatch"][1]
        content_match2 = r.data["contentmatches"][1]["contentmatch"][0]

        self.assertEqual(content_match["repo_name"], repo_name)
        self.assertEqual(content_match["repo_url"], repo_url)
        self.assertEqual(content_match["path"], path)
        self.assertEqual(content_match["license"], license)
        self.assertEqual(content_match["data_source_description"], data_source_description)

        self.assertEqual(content_match2["repo_name"], repo_name2)
        self.assertEqual(content_match2["repo_url"], repo_url2)
        self.assertEqual(content_match2["path"], path2)
        self.assertEqual(content_match2["license"], license2)
        self.assertEqual(content_match2["data_source_description"], data_source_description2)

    def test_wca_contentmatch_with_seated_user_with_custom_model_id(self):
        self.user.rh_user_has_seat = True
        self.user.organization_id = "1"
        self.client.force_authenticate(user=self.user)
        payload = {
            "suggestions": [
                "\n - name: install nginx on RHEL\n become: true\n "
                "ansible.builtin.package:\n name: nginx\n state: present\n"
            ],
            "suggestionId": str(uuid.uuid4()),
            "model": "org-model-id",
        }

        repo_name = "robertdebock.nginx"
        repo_url = "https://galaxy.ansible.com/robertdebock/nginx"
        path = "tasks/main.yml"
        license = "apache-2.0"

        response = MockResponse(
            json=[
                {
                    "code_matches": [
                        {
                            "repo_name": repo_name,
                            "repo_url": repo_url,
                            "path": path,
                            "license": license,
                            "data_source_description": "Galaxy-R",
                            "score": 0.94550663,
                        }
                    ],
                    "meta": {"encode_duration": 367.3, "search_duration": 151.98},
                }
            ],
            status_code=200,
        )
        model_client = WCAClient(inference_url='https://wca_api_url')
        model_client.session.post = Mock(return_value=response)
        model_client.get_token = Mock(return_value={"access_token": "abc"})
        model_client.get_api_key = Mock(return_value='org-api-key')
        self.mock_wca_client_with(model_client)
        r = self.client.post(reverse('contentmatches'), payload)
        self.assertEqual(r.status_code, HTTPStatus.OK)
        model_client.get_token.assert_called_once()
        self.assertEqual(
            model_client.session.post.call_args.args[0],
            "https://wca_api_url/v1/wca/codematch/ansible",
        )
        self.assertEqual(
            model_client.session.post.call_args.kwargs['json']['model_id'], 'org-model-id'
        )

    def test_wca_contentmatch_with_seated_user_without_custom_model_id(self):
        self.user.rh_user_has_seat = True
        self.user.organization_id = "1"
        self.client.force_authenticate(user=self.user)
        payload = {
            "suggestions": [
                "\n - name: install nginx on RHEL\n become: true\n "
                "ansible.builtin.package:\n name: nginx\n state: present\n"
            ],
            "suggestionId": str(uuid.uuid4()),
        }

        repo_name = "robertdebock.nginx"
        repo_url = "https://galaxy.ansible.com/robertdebock/nginx"
        path = "tasks/main.yml"
        license = "apache-2.0"

        response = MockResponse(
            json=[
                {
                    "code_matches": [
                        {
                            "repo_name": repo_name,
                            "repo_url": repo_url,
                            "path": path,
                            "license": license,
                            "data_source_description": "Galaxy-R",
                            "score": 0.94550663,
                        }
                    ],
                    "meta": {"encode_duration": 367.3, "search_duration": 151.98},
                }
            ],
            status_code=200,
        )
        model_client = WCAClient(inference_url='https://wca_api_url')
        model_client.session.post = Mock(return_value=response)
        model_client.get_token = Mock(return_value={"access_token": "abc"})
        model_client.get_api_key = Mock(return_value='org-api-key')
        model_client.get_model_id = Mock(return_value='org-model-id')
        self.mock_wca_client_with(model_client)
        r = self.client.post(reverse('contentmatches'), payload)
        self.assertEqual(r.status_code, HTTPStatus.OK)
        model_client.get_token.assert_called_once()
        self.assertEqual(
            model_client.session.post.call_args.args[0],
            "https://wca_api_url/v1/wca/codematch/ansible",
        )
        self.assertEqual(
            model_client.session.post.call_args.kwargs['json']['model_id'], 'org-model-id'
        )


@override_settings(WCA_CLIENT_BACKEND_TYPE="wcaclient")
class TestContentMatchesWCAViewErrors(
    WisdomAppsBackendMocking, WisdomServiceAPITestCaseBase, WisdomLogAwareMixin
):
    def setUp(self):
        super().setUp()

        self.user.rh_user_has_seat = True
        self.user.organization_id = "1"
        self.client.force_authenticate(user=self.user)

        self.payload = {
            "suggestions": [
                "\n - name: install nginx on RHEL\n become: true\n "
                "ansible.builtin.package:\n name: nginx\n state: present\n"
            ],
            "suggestionId": str(uuid.uuid4()),
            "model": "model-id",
        }

        repo_name = "robertdebock.nginx"
        repo_url = "https://galaxy.ansible.com/robertdebock/nginx"
        path = "tasks/main.yml"
        license = "apache-2.0"

        response = MockResponse(
            json=[
                {
                    "code_matches": [
                        {
                            "repo_name": repo_name,
                            "repo_url": repo_url,
                            "path": path,
                            "license": license,
                            "data_source_description": "Galaxy-R",
                            "score": 0.94550663,
                        }
                    ],
                    "meta": {"encode_duration": 367.3, "search_duration": 151.98},
                }
            ],
            status_code=200,
        )
        self.model_client = WCAClient(inference_url='https://wca_api_url')
        self.model_client.session.post = Mock(return_value=response)
        self.model_client.get_token = Mock(return_value={"access_token": "abc"})
        self.model_client.get_api_key = Mock(return_value='org-api-key')

    def test_wca_contentmatch_with_non_existing_wca_key(self):
        self.model_client.get_api_key = Mock(side_effect=WcaKeyNotFound)
        self.model_client.get_model_id = Mock(return_value='model-id')
        self._assert_exception_in_log_and_status_code(
            "ai.api.pipelines.common.WcaKeyNotFoundException", HTTPStatus.FORBIDDEN
        )

    def test_wca_contentmatch_with_empty_response(self):
        response = MockResponse(
            json=[],
            status_code=HTTPStatus.NO_CONTENT,
        )
        self.model_client.session.post = Mock(return_value=response)
        self._assert_exception_in_log_and_status_code(
            "ai.api.pipelines.common.WcaEmptyResponseException", HTTPStatus.NO_CONTENT
        )

    def test_wca_contentmatch_with_non_existing_model_id(self):
        self.model_client.get_model_id = Mock(side_effect=WcaModelIdNotFound)
        self._assert_exception_in_log_and_status_code(
            "ai.api.pipelines.common.WcaModelIdNotFoundException", HTTPStatus.FORBIDDEN
        )

    @override_settings(SEGMENT_WRITE_KEY='DUMMY_KEY_VALUE')
    def test_wca_contentmatch_with_invalid_model_id(self):
        response = MockResponse(
            json=[],
            status_code=HTTPStatus.BAD_REQUEST,
        )
        self.model_client.session.post = Mock(return_value=response)
        self._assert_exception_in_log_and_status_code(
            "ai.api.pipelines.common.WcaInvalidModelIdException", HTTPStatus.FORBIDDEN
        )
        self._assert_model_id_in_exception(self.payload["model"])

    def test_wca_contentmatch_with_bad_request(self):
        self.model_client.get_model_id = Mock(side_effect=WcaBadRequest)
        self._assert_exception_in_log_and_status_code(
            "ai.api.pipelines.common.WcaBadRequestException", HTTPStatus.BAD_REQUEST
        )

    @override_settings(SEGMENT_WRITE_KEY='DUMMY_KEY_VALUE')
    def test_wca_contentmatch_cloudflare_rejection(self):
        response = MockResponse(
            json=[],
            text="cloudflare rejection",
            status_code=HTTPStatus.FORBIDDEN,
        )
        self.model_client.session.post = Mock(return_value=response)
        self._assert_exception_in_log_and_status_code(
            "ai.api.pipelines.common.WcaCloudflareRejectionException", HTTPStatus.BAD_REQUEST
        )
        self._assert_model_id_in_exception(self.payload["model"])

    @override_settings(SEGMENT_WRITE_KEY='DUMMY_KEY_VALUE')
    def test_wca_contentmatch_model_id_error(self):
        response = MockResponse(
            json={"error": "Bad request: [('string_too_short', ('body', 'model_id'))]"},
            status_code=HTTPStatus.BAD_REQUEST,
        )
        self.model_client.session.post = Mock(return_value=response)
        self._assert_exception_in_log_and_status_code(
            "ai.api.pipelines.common.WcaInvalidModelIdException", HTTPStatus.FORBIDDEN
        )
        self._assert_model_id_in_exception(self.payload["model"])

    def test_wca_contentmatch_with_model_timeout(self):
        self.model_client.get_model_id = Mock(side_effect=ModelTimeoutError)
        self._assert_exception_in_log_and_status_code(
            "ai.api.pipelines.common.ModelTimeoutException", HTTPStatus.NO_CONTENT
        )

    def test_wca_contentmatch_with_connection_error(self):
        self.model_client.get_model_id = Mock(side_effect=ConnectionError)
        self._assert_exception_in_log_and_status_code(
            "ai.api.pipelines.common.ServiceUnavailable", HTTPStatus.SERVICE_UNAVAILABLE
        )

    def _assert_exception_in_log_and_status_code(self, exception_name, status_code_expected):
        with self.assertLogs(logger='root', level='ERROR') as log:
            self.mock_wca_client_with(self.model_client)
            r = self.client.post(reverse('contentmatches'), self.payload)
            self.assertEqual(r.status_code, status_code_expected)
            self.assertInLog(exception_name, log)

    def _assert_model_id_in_exception(self, expected_model_id):
        self.mock_wca_client_with(self.model_client)
        r = self.client.post(reverse('contentmatches'), self.payload)
        self.assertEqual(r.data["model"], expected_model_id)


@override_settings(WCA_CLIENT_BACKEND_TYPE="wcaclient")
class TestContentMatchesWCAViewSegmentEvents(
    WisdomAppsBackendMocking, WisdomServiceAPITestCaseBase
):
    def setUp(self):
        super().setUp()

        self.user.rh_user_has_seat = True
        self.user.organization_id = "1"
        self.client.force_authenticate(user=self.user)

        self.payload = {
            "suggestions": [
                "\n - name: install nginx on RHEL\n become: true\n "
                "ansible.builtin.package:\n name: nginx\n state: present\n"
            ],
            "suggestionId": str(uuid.uuid4()),
        }

        repo_name = "robertdebock.nginx"
        repo_url = "https://galaxy.ansible.com/robertdebock/nginx"
        path = "tasks/main.yml"
        license = "apache-2.0"

        wca_response = MockResponse(
            json=[
                {
                    "code_matches": [
                        {
                            "repo_name": repo_name,
                            "repo_url": repo_url,
                            "path": path,
                            "license": license,
                            "data_source_description": "Ansible Galaxy roles",
                            "score": 0.0,
                        }
                    ],
                    "meta": {"encode_duration": 1000, "search_duration": 2000},
                }
            ],
            status_code=200,
        )

        self.model_client = WCAClient(inference_url='https://wca_api_url')
        self.model_client.session.post = Mock(return_value=wca_response)
        self.model_client.get_token = Mock(return_value={"access_token": "abc"})
        self.model_client.get_api_key = Mock(return_value='org-api-key')

        self.search_response = {
            'attributions': [
                {
                    'repo_name': repo_name,
                    'repo_url': repo_url,
                    'path': path,
                    'license': license,
                    'data_source': DataSource.GALAXY_R,
                    'ansible_type': AnsibleType.UNKNOWN,
                    'score': 0.0,
                },
            ],
            'meta': {
                'encode_duration': 1000,
                'search_duration': 2000,
            },
        }

    @override_settings(SEGMENT_WRITE_KEY='DUMMY_KEY_VALUE')
    @patch('ai.api.views.send_segment_event')
    @patch('ai.search.search')
    def test_wca_contentmatch_segment_events_with_unseated_user(
        self, mock_search, mock_send_segment_event
    ):
        self.user.rh_user_has_seat = False

        mock_search.return_value = self.search_response

        r = self.client.post(reverse('contentmatches'), self.payload)
        self.assertEqual(r.status_code, HTTPStatus.OK)

        event = {
            'exception': False,
            'modelName': '',
            'problem': None,
            'response': {
                'contentmatches': [
                    {
                        'contentmatch': [
                            {
                                'repo_name': 'robertdebock.nginx',
                                'repo_url': 'https://galaxy.ansible.com/robertdebock/nginx',
                                'path': 'tasks/main.yml',
                                'license': 'apache-2.0',
                                'score': 0.0,
                                'data_source_description': 'Ansible Galaxy roles',
                            }
                        ]
                    }
                ]
            },
            'metadata': [{'encode_duration': 1000, 'search_duration': 2000}],
        }

        event_request = {
            'suggestions': [
                '\n - name: install nginx on RHEL\n become: true\n '
                'ansible.builtin.package:\n name: nginx\n state: present\n'
            ]
        }

        actual_event = mock_send_segment_event.call_args_list[0][0][0]

        self.assertTrue(event.items() <= actual_event.items())
        self.assertTrue(event_request.items() <= actual_event.get("request").items())

    @override_settings(SEGMENT_WRITE_KEY='DUMMY_KEY_VALUE')
    @patch('ai.api.views.send_segment_event')
    def test_wca_contentmatch_segment_events_with_seated_user(self, mock_send_segment_event):
        self.user.rh_user_has_seat = True
        self.model_client.get_model_id = Mock(return_value='model-id')

        self.mock_wca_client_with(self.model_client)
        r = self.client.post(reverse('contentmatches'), self.payload)
        self.assertEqual(r.status_code, HTTPStatus.OK)

        event = {
            'exception': False,
            'modelName': 'model-id',
            'problem': None,
            'response': {
                'contentmatches': [
                    {
                        'contentmatch': [
                            {
                                'repo_name': 'robertdebock.nginx',
                                'repo_url': 'https://galaxy.ansible.com/robertdebock/nginx',
                                'path': 'tasks/main.yml',
                                'license': 'apache-2.0',
                                'score': 0.0,
                                'data_source_description': 'Ansible Galaxy roles',
                            }
                        ]
                    }
                ]
            },
            'metadata': [{'encode_duration': 1000, 'search_duration': 2000}],
            'rh_user_has_seat': True,
            'rh_user_org_id': '1',
        }

        event_request = {
            'suggestions': [
                '\n - name: install nginx on RHEL\n become: true\n '
                'ansible.builtin.package:\n name: nginx\n state: present\n'
            ]
        }

        actual_event = mock_send_segment_event.call_args_list[0][0][0]

        self.assertTrue(event.items() <= actual_event.items())
        self.assertTrue(event_request.items() <= actual_event.get("request").items())

    @override_settings(SEGMENT_WRITE_KEY='DUMMY_KEY_VALUE')
    @patch('ai.api.views.send_segment_event')
    def test_wca_contentmatch_segment_events_with_invalid_modelid_error(
        self, mock_send_segment_event
    ):
        self.user.rh_user_has_seat = True
        self.payload["model"] = 'invalid-model-id'
        response = MockResponse(
            json=[],
            status_code=HTTPStatus.BAD_REQUEST,
        )
        self.model_client.session.post = Mock(return_value=response)

        self.mock_wca_client_with(self.model_client)
        r = self.client.post(reverse('contentmatches'), self.payload)
        self.assertEqual(r.status_code, HTTPStatus.FORBIDDEN)

        event = {
            'exception': True,
            'modelName': 'invalid-model-id',
            'problem': 'WcaInvalidModelId',
            'response': {},
            'metadata': [],
            'rh_user_has_seat': True,
            'rh_user_org_id': '1',
        }

        event_request = {
            'suggestions': [
                '\n - name: install nginx on RHEL\n become: true\n '
                'ansible.builtin.package:\n name: nginx\n state: present\n'
            ]
        }

        actual_event = mock_send_segment_event.call_args_list[0][0][0]

        self.assertTrue(event.items() <= actual_event.items())
        self.assertTrue(event_request.items() <= actual_event.get("request").items())

    @override_settings(SEGMENT_WRITE_KEY='DUMMY_KEY_VALUE')
    @patch('ai.api.views.send_segment_event')
    def test_wca_contentmatch_segment_events_with_empty_response_error(
        self, mock_send_segment_event
    ):
        self.user.rh_user_has_seat = True
        self.model_client.get_model_id = Mock(return_value='model-id')

        response = MockResponse(
            json=[],
            status_code=HTTPStatus.NO_CONTENT,
        )
        self.model_client.session.post = Mock(return_value=response)

        self.mock_wca_client_with(self.model_client)
        with self.assertLogs(logger='root', level='ERROR') as log:
            r = self.client.post(reverse('contentmatches'), self.payload)
            self.assertInLog("WCA returned an empty response.", log)
        self.assertEqual(r.status_code, HTTPStatus.NO_CONTENT)

        event = {
            'exception': True,
            'modelName': 'model-id',
            'problem': 'WcaEmptyResponse',
            'response': {},
            'metadata': [],
            'rh_user_has_seat': True,
            'rh_user_org_id': '1',
        }

        event_request = {
            'suggestions': [
                '\n - name: install nginx on RHEL\n become: true\n '
                'ansible.builtin.package:\n name: nginx\n state: present\n'
            ]
        }

        actual_event = mock_send_segment_event.call_args_list[0][0][0]

        self.assertTrue(event.items() <= actual_event.items())
        self.assertTrue(event_request.items() <= actual_event.get("request").items())

    @override_settings(SEGMENT_WRITE_KEY='DUMMY_KEY_VALUE')
    @patch('ai.api.views.send_segment_event')
    def test_wca_contentmatch_segment_events_with_key_error(self, mock_send_segment_event):
        self.user.rh_user_has_seat = True
        self.model_client.get_api_key = Mock(side_effect=WcaKeyNotFound)
        self.model_client.get_model_id = Mock(return_value='model-id')

        self.mock_wca_client_with(self.model_client)
        with self.assertLogs(logger='root', level='ERROR') as log:
            r = self.client.post(reverse('contentmatches'), self.payload)
            self.assertInLog("A WCA Api Key was expected but not found.", log)
        self.assertEqual(r.status_code, HTTPStatus.FORBIDDEN)

        event = {
            'exception': True,
            'modelName': '',
            'problem': 'WcaKeyNotFound',
            'response': {},
            'metadata': [],
            'rh_user_has_seat': True,
            'rh_user_org_id': '1',
        }

        event_request = {
            'suggestions': [
                '\n - name: install nginx on RHEL\n become: true\n '
                'ansible.builtin.package:\n name: nginx\n state: present\n'
            ]
        }

        actual_event = mock_send_segment_event.call_args_list[0][0][0]

        self.assertTrue(event.items() <= actual_event.items())
        self.assertTrue(event_request.items() <= actual_event.get("request").items())<|MERGE_RESOLUTION|>--- conflicted
+++ resolved
@@ -58,10 +58,6 @@
         test,
         payload,
         response_data,
-<<<<<<< HEAD
-        original_payload=None,
-=======
->>>>>>> 70f4ea7a
         test_inference_match=True,
         rh_user_has_seat=False,
     ):
@@ -77,15 +73,7 @@
                 data = serializer.validate(payload.copy())
 
                 api_payload = APIPayload(prompt=data.get("prompt"), context=data.get("context"))
-<<<<<<< HEAD
-
-                if original_payload:
-                    api_payload.original_prompt = original_payload.get("prompt", "")
-                else:
-                    api_payload.original_prompt = api_payload.prompt
-=======
                 api_payload.original_prompt = payload["prompt"]
->>>>>>> 70f4ea7a
 
                 context = CompletionContext(
                     request=request,
@@ -369,11 +357,7 @@
 
         stub = self.stub_wca_client(
             200,
-<<<<<<< HEAD
-            predictions="- name:  Install Apache\n  ansible.builtin.package:\n    name: apache2\n    "
-=======
             predictions="- name:  Install Apache\n  ansible.builtin.package:\n    name: apache2\n    "  # noqa: E501
->>>>>>> 70f4ea7a
             "state: present\n- name:  start Apache\n  ansible.builtin.service:\n    name: apache2\n"
             "    state: started\n    enabled: true\n",
         )
