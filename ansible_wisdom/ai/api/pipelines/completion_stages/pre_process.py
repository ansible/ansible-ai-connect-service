import logging
import time

from ai.api import formatter as fmtr
from ai.api.pipelines.common import PipelineElement, process_error_count
from ai.api.pipelines.completion_context import CompletionContext
from django.conf import settings
from django_prometheus.conf import NAMESPACE
from prometheus_client import Histogram
from rest_framework.response import Response

logger = logging.getLogger(__name__)

preprocess_hist = Histogram(
    'preprocessing_latency_seconds',
    "Histogram of pre-processing time",
    namespace=NAMESPACE,
)


def completion_pre_process(context: CompletionContext):
    prompt = context.payload.prompt
    original_prompt, _ = fmtr.extract_prompt_and_context(context.payload.original_prompt)
    payload_context = context.payload.context

    # Additional context (variables) is supported when
    #
    #   1. ENABLE_ADDITIONAL_CONTEXT setting is set to True, and
    #   2. The user has a seat (=she/he is a commercial user).
    #
    user = context.request.user
    is_commercial = user.rh_user_has_seat
    if settings.ENABLE_ADDITIONAL_CONTEXT and is_commercial:
        additionalContext = context.metadata.get("additionalContext", {})
    else:
        additionalContext = {}

    multi_task = fmtr.is_multi_task_prompt(prompt)
    context.original_indent = prompt.find('#' if multi_task else "name")

    # fmtr.preprocess() performs:
    #
    #   1. Insert additional context (variables), and
    #   2. Formatting/normalizing prompt/context YAML data,
    #
    # Calling fmtr.preprocess for of (2) is redundant in WCA case
    # because WCA is already doing this. However, enhanced context
    # support also relies on this preprocess step, so we will
    # always call fmtr.preprocess, regardless of model server.
    #
<<<<<<< HEAD
    if additionalContext or not multi_task:
        ansibleFileType = context.metadata.get("ansibleFileType", "playbook")
        _, context.payload.original_prompt = fmtr.preprocess(
            payload_context,
            original_prompt,
            ansibleFileType,
            additionalContext,
            do_handle_spaces_and_casing=False,
        )
        context.payload.context, context.payload.prompt = fmtr.preprocess(
            payload_context, prompt, ansibleFileType, additionalContext
        )
    else:
        context.payload.original_prompt = original_prompt
=======
    ansibleFileType = context.metadata.get("ansibleFileType", "playbook")
    context.payload.context, context.payload.prompt = fmtr.preprocess(
        cc, cp, ansibleFileType, additionalContext
    )
>>>>>>> 7891e042


class PreProcessStage(PipelineElement):
    def process(self, context: CompletionContext) -> None:
        start_time = time.time()
        payload = context.payload
        try:
            completion_pre_process(context)
        except Exception as exc:
            process_error_count.labels(stage='pre-processing').inc()
            # return the original prompt, context
            logger.error(
                f'failed to preprocess:\n{payload.context}{payload.prompt}\nException:\n{exc}'
            )
            message = (
                'Request contains invalid prompt'
                if isinstance(exc, fmtr.InvalidPromptException)
                else 'Request contains invalid yaml'
            )
            context.response = Response({'message': message}, status=400)

        finally:
            duration = round((time.time() - start_time) * 1000, 2)
            preprocess_hist.observe(duration / 1000)  # millisec to seconds<|MERGE_RESOLUTION|>--- conflicted
+++ resolved
@@ -48,27 +48,11 @@
     # support also relies on this preprocess step, so we will
     # always call fmtr.preprocess, regardless of model server.
     #
-<<<<<<< HEAD
-    if additionalContext or not multi_task:
-        ansibleFileType = context.metadata.get("ansibleFileType", "playbook")
-        _, context.payload.original_prompt = fmtr.preprocess(
-            payload_context,
-            original_prompt,
-            ansibleFileType,
-            additionalContext,
-            do_handle_spaces_and_casing=False,
-        )
-        context.payload.context, context.payload.prompt = fmtr.preprocess(
-            payload_context, prompt, ansibleFileType, additionalContext
-        )
-    else:
-        context.payload.original_prompt = original_prompt
-=======
     ansibleFileType = context.metadata.get("ansibleFileType", "playbook")
     context.payload.context, context.payload.prompt = fmtr.preprocess(
-        cc, cp, ansibleFileType, additionalContext
+        payload_context, prompt, ansibleFileType, additionalContext
     )
->>>>>>> 7891e042
+    context.payload.original_prompt = original_prompt
 
 
 class PreProcessStage(PipelineElement):
