[build-system]
requires = ["setuptools"]
build-backend = "setuptools.build_meta"

[project]
name = "ansible-wisdom"
description = "Ansible Lightspeed with IBM watsonx Code Assistant."
version = "0.1.0"
dependencies = [
  'ansible~=8.5.0',
  'ansible-core~=2.15.9',
  'ansible-anonymizer~=1.5.0',
  'ansible-risk-insight~=0.2.4',
  'ansible-lint~=24.2.2',
  'boto3~=1.26.84',
  'cryptography~=42.0.4',
  'Django~=4.2.11',
  'django-deprecate-fields~=0.1.1',
  'django-extensions~=3.2.1',
  'django-health-check~=3.17.0',
  'django-import-export~=3.2.0',
  'django-oauth-toolkit~=2.3.0',
  'django_prometheus~=2.2.0',
  'django-test-migrations~=1.3.0',
  'djangorestframework~=3.14.0',
  'drf-spectacular~=0.25.1',
  'grpcio~=1.60.1',
  'ipython~=8.10.0',
  'jwcrypto~=1.5.6',
  'jinja2~=3.1.3',
  'langchain~=0.1.10',
  'launchdarkly-server-sdk~=8.3.0',
  'opensearch-py~=2.1.1',
  'protobuf~=4.22.1',
  'psycopg[binary]~=3.1.8',
  'pydantic==2.*',
  'pytz',
  'pyOpenSSL~=24.0.0',
  'PyYAML~=6.0',
  'requests~=2.31.0',
  'segment-analytics-python~=2.2.2',
  'sentence-transformers==2.*',
<<<<<<< HEAD
  'social-auth-app-django~=5.4.0',
  'social-auth-core~=4.5.3',
=======
  'social-auth-app-django~=5.4.1',
  'social-auth-core[openidconnect]>=4.4.2',
>>>>>>> dac76191
  'transformers~=4.39.1',
  'tqdm~=4.64.1',
  'urllib3~=1.26.18',
  'uwsgi~=2.0.22',
  'uwsgi-readiness-check~=0.2.0',
  'django-allow-cidr',
  'django-csp~=3.7',
]
readme = "README.rst"
license = {text = "Apache-2.0"}
requires-python = ">=3.11"
classifiers = [
    "Framework :: Django",
    "Programming Language :: Python :: 3",
]

[project.urls]
Homepage = "https://github.com/ansible/ansible-wisdom-service"

[project.scripts]
wisdom-manage = "ansible_wisdom.manage:main"



[tool]

[tool.setuptools.packages.find]
include = ["ansible_wisdom*", "ansible_ai_connect*"]

[tool.black]
line-length = 100
fast = true
skip-string-normalization = true

[tool.isort]
profile = "black"

[tool.pyright]
include = [
  "ansible_wisdom/ai/api/aws/wca_secret_manager.py",
  "ansible_wisdom/users/authz_checker.py",
  "ansible_wisdom/ai/api/model_client/bam_client.py",
  "ansible_wisdom/ai/api/model_client/dummy_client.py",
  "ansible_wisdom/ai/api/model_client/grpc_client.py",
  "ansible_wisdom/ai/api/model_client/http_client.py",
  "ansible_wisdom/ai/api/model_client/llamacpp_client.py",
  "ansible_wisdom/ai/api/model_client/ollama_client.py",
  "ansible_wisdom/ai/api/model_client/wca_client.py"
]
exclude = ["**/test_*.py", "ansible_wisdom/*/migrations/*.py"]

reportMissingImports = true
reportMissingTypeStubs = false

pythonVersion = "3.11"
pythonPlatform = "Linux"<|MERGE_RESOLUTION|>--- conflicted
+++ resolved
@@ -40,13 +40,8 @@
   'requests~=2.31.0',
   'segment-analytics-python~=2.2.2',
   'sentence-transformers==2.*',
-<<<<<<< HEAD
-  'social-auth-app-django~=5.4.0',
-  'social-auth-core~=4.5.3',
-=======
   'social-auth-app-django~=5.4.1',
   'social-auth-core[openidconnect]>=4.4.2',
->>>>>>> dac76191
   'transformers~=4.39.1',
   'tqdm~=4.64.1',
   'urllib3~=1.26.18',
