--- conflicted
+++ resolved
@@ -1,10 +1,3 @@
-<<<<<<< HEAD
-# pin aiohttp on 3.8.6 to address GHSA-gfw2-4jvh-wgfg
-# remove this once datasets or fsspec is updated
-# to properly pull a version of aiohttp > 3.8.5.
-aiohttp
-=======
->>>>>>> 45930993
 # pin ansible on 8.5.0 to address GHSA-jpvw-p8pr-9g2x
 # remove this once ansible-risk-insight is updated to properly
 # pull a version of ansible >= 8.5.0.
@@ -55,15 +48,7 @@
 opensearch-py==2.1.1
 protobuf==4.22.1
 psycopg[binary]==3.1.8
-<<<<<<< HEAD
-# pin pyarrow on 14.0.1 to address GHSA-5wvp-7f3h-6wmm
-# remove this once datasets is updated to properly pull
-# a version of pyarrow > 14.0.1.
-pyarrow==14.0.1
-pydantic==1.10.11
-=======
 pydantic==2.6.4
->>>>>>> 45930993
 pytz
 pyOpenSSL==24.0.0
 PyYAML==6.0
