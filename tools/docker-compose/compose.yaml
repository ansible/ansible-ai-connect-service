version: "3.8"
services:
  django: &django
    user: "1000"
    build:
      context: $PWD
      dockerfile: wisdom-service.Containerfile
    depends_on:
      - redis
      - db
    restart: always
    volumes:
      - $PWD/ansible_wisdom:/var/www/ansible_wisdom
    ports:
      - "8000:8000"
    environment:
      - DJANGO_SETTINGS_MODULE=main.settings.development
      - ANSIBLE_AI_DATABASE_NAME=wisdom
      - ANSIBLE_AI_DATABASE_USER=wisdom
      - ANSIBLE_AI_DATABASE_PASSWORD=wisdom
      - ANSIBLE_AI_DATABASE_HOST=db
      - DEBUG_VALUE=${DEBUG_VALUE}
      - SOCIAL_AUTH_GITHUB_TEAM_KEY=${SOCIAL_AUTH_GITHUB_TEAM_KEY}
      - SOCIAL_AUTH_GITHUB_TEAM_SECRET=${SOCIAL_AUTH_GITHUB_TEAM_SECRET}
      - SECRET_KEY=${SECRET_KEY:-somesecret}
    command:
      - /usr/bin/launch-wisdom.sh
    networks:
      - dbnet
  redis:
    image: docker.io/library/redis:alpine
    restart: always
    networks:
      - dbnet
    expose:
      - 6379
  db:
    image: docker.io/library/postgres:alpine
    environment:
      - POSTGRES_PASSWORD=wisdom
      - POSTGRES_DB=wisdom
      - POSTGRES_USER=wisdom
    restart: always
    networks:
      - dbnet
# Disabled because this doesn't work properly on MacOS.
# [33] CONTEXT:  writing block 0 of relation base/16384/2658
# 2023-01-17 21:46:56.579 UTC [33] LOG:  out of file descriptors: No file descriptors available; release and retry
#    volumes:
#      - $PWD/db_data:/var/lib/postgresql/data
    expose:
      - 5432
  prometheus:
    image: docker.io/library/prom/prometheus
    command:
      - --config.file=/opt/prometheus/prometheus.yaml
      - --web.enable-lifecycle
    volumes:
      - $PWD/prometheus/prometheus.yaml:/opt/prometheus/prometheus.yaml
    restart: unless-stopped
    ports:
      - "9090:9090"
    networks:
      - dbnet
  grafana:
<<<<<<< HEAD
    image: docker.io/library/grafana/grafana:latest
=======
    image: grafana/grafana:latest
    environment:
      - GF_LOG_LEVEL=warn
>>>>>>> 96238d94
    ports:
      - "3000:3000"
    volumes:
      - $PWD/grafana:/opt/grafana
    restart: unless-stopped
    networks:
      - dbnet

networks:
  dbnet:<|MERGE_RESOLUTION|>--- conflicted
+++ resolved
@@ -63,13 +63,9 @@
     networks:
       - dbnet
   grafana:
-<<<<<<< HEAD
     image: docker.io/library/grafana/grafana:latest
-=======
-    image: grafana/grafana:latest
     environment:
       - GF_LOG_LEVEL=warn
->>>>>>> 96238d94
     ports:
       - "3000:3000"
     volumes:
