version: "3.8"
services:
  django: &django
    user: "1000"
    build:
      context: $PWD
      dockerfile: wisdom-service.Containerfile
    depends_on:
      - redis
      - db
    restart: always
    volumes:
      - $PWD/ansible_wisdom:/var/www/ansible_wisdom
      - $PWD/ari/kb:/etc/ari/kb
    ports:
      - "8000:8000"
    environment:
      - DJANGO_SETTINGS_MODULE=main.settings.development
      - ANSIBLE_AI_DATABASE_NAME=wisdom
      - ANSIBLE_AI_DATABASE_USER=wisdom
      - ANSIBLE_AI_DATABASE_PASSWORD=wisdom
      - ANSIBLE_AI_DATABASE_HOST=db
      - ANSIBLE_HOME=/etc/ansible
      - ENABLE_ARI_POSTPROCESS=${ENABLE_ARI_POSTPROCESS}
      - ARI_KB_PATH=/etc/ari/kb
      - DEBUG_VALUE=${DEBUG_VALUE}
      - SOCIAL_AUTH_GITHUB_TEAM_KEY=${SOCIAL_AUTH_GITHUB_TEAM_KEY}
      - SOCIAL_AUTH_GITHUB_TEAM_SECRET=${SOCIAL_AUTH_GITHUB_TEAM_SECRET}
      - SECRET_KEY=${SECRET_KEY:-somesecret}
      - SEGMENT_WRITE_KEY=${SEGMENT_WRITE_KEY}
<<<<<<< HEAD
      - OAUTH2_ENABLE=${OAUTH2_ENABLE}
      - HUGGINGFACE_HUB_CACHE=/var/www/model-cache
      - SENTENCE_TRANSFORMERS_HOME=/var/www/model-cache
      - ANSIBLE_AI_SEARCH_HOST=${ANSIBLE_AI_SEARCH_HOST}
      - ANSIBLE_AI_SEARCH_PORT=${ANSIBLE_AI_SEARCH_PORT}
      - ANSIBLE_AI_SEARCH_KEY=${ANSIBLE_AI_SEARCH_KEY}
      - ANSIBLE_AI_SEARCH_SECRET=${ANSIBLE_AI_SEARCH_SECRET}
      - ANSIBLE_AI_SEARCH_REGION=${ANSIBLE_AI_SEARCH_REGION}
=======
>>>>>>> 527b6ed0
    command:
      - /usr/bin/launch-wisdom.sh
    networks:
      - dbnet
  redis:
    image: docker.io/library/redis:alpine
    restart: always
    networks:
      - dbnet
    ports:
      - "6379:6379"
  db:
    image: docker.io/library/postgres:alpine
    environment:
      - POSTGRES_PASSWORD=wisdom
      - POSTGRES_DB=wisdom
      - POSTGRES_USER=wisdom
    restart: always
    networks:
      - dbnet
# Disabled because this doesn't work properly on MacOS.
# [33] CONTEXT:  writing block 0 of relation base/16384/2658
# 2023-01-17 21:46:56.579 UTC [33] LOG:  out of file descriptors: No file descriptors available; release and retry
#    volumes:
#      - $PWD/db_data:/var/lib/postgresql/data
    ports:
      - "5432:5432"
  prometheus:
    image: docker.io/prom/prometheus
    command:
      - --config.file=/opt/prometheus/prometheus.yaml
      - --web.enable-lifecycle
    volumes:
      - $PWD/prometheus/prometheus.yaml:/opt/prometheus/prometheus.yaml
    restart: unless-stopped
    ports:
      - "9090:9090"
    networks:
      - dbnet
  grafana:
    image: docker.io/grafana/grafana:latest
    environment:
      - GF_LOG_LEVEL=warn
    ports:
      - "3000:3000"
    volumes:
      - $PWD/grafana:/opt/grafana
    restart: unless-stopped
    networks:
      - dbnet

networks:
  dbnet:<|MERGE_RESOLUTION|>--- conflicted
+++ resolved
@@ -28,8 +28,6 @@
       - SOCIAL_AUTH_GITHUB_TEAM_SECRET=${SOCIAL_AUTH_GITHUB_TEAM_SECRET}
       - SECRET_KEY=${SECRET_KEY:-somesecret}
       - SEGMENT_WRITE_KEY=${SEGMENT_WRITE_KEY}
-<<<<<<< HEAD
-      - OAUTH2_ENABLE=${OAUTH2_ENABLE}
       - HUGGINGFACE_HUB_CACHE=/var/www/model-cache
       - SENTENCE_TRANSFORMERS_HOME=/var/www/model-cache
       - ANSIBLE_AI_SEARCH_HOST=${ANSIBLE_AI_SEARCH_HOST}
@@ -37,8 +35,6 @@
       - ANSIBLE_AI_SEARCH_KEY=${ANSIBLE_AI_SEARCH_KEY}
       - ANSIBLE_AI_SEARCH_SECRET=${ANSIBLE_AI_SEARCH_SECRET}
       - ANSIBLE_AI_SEARCH_REGION=${ANSIBLE_AI_SEARCH_REGION}
-=======
->>>>>>> 527b6ed0
     command:
       - /usr/bin/launch-wisdom.sh
     networks:
