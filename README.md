# Ansible Wisdom service

Note: This repository is under active development and is not yet ready for production use.

This repo contains a Django application that serves Ansible task suggestions for consumption by the Ansible VSCode extension. In the future it will also serve playbook suggestions and integrate with Ansible Risk Insights, ansible lint, etc.

The Django application depends on a separate model server to perform the task suggestion predictions. There is a torchserve configuration in this repository that can be stood up for this purpose, or you can point the Django application at the dev model server running at wisdom-wisdom-dev.apps.dev.wisdom.testing.ansible.com as described below.

## Running the Django application (from container)

1. Build the container

    ```bash
    make ansible-wisdom-container
    ```

2. Start the container

    ```bash
    make run-django-container
    ```

## Running the Django application (from source)

1. Clone the repository and install all the dependencies

    ```bash
    pip install -r ansible_wisdom/requirements.txt
    ```

1. Export the host and port for the model server. Skip this step if you want to use the model server on wisdom-wisdom-dev.apps.dev.wisdom.testing.ansible.com. See [Running the model server locally](#running-the-model-server-locally) below to spin up your own model server.

    ```bash
    export ANSIBLE_AI_MODEL_MESH_HOST="http://localhost" 
    export ANSIBLE_AI_MODEL_MESH_INFERENCE_PORT=7080
    ```

1. Start the django application

    ```bash
    make run-django
    ```

## Running the model server locally

1. Clone the repository and install all the dependencies

    ```bash
    pip install -r requirements.txt
    ```

1. Copy the model to the `MODEL_PATH` folder

1. Build the model archive, build the container and start the model mesh server

    ```bash
    export MODEL_PATH=./model/wisdom
    make model-archive
    make model-container
    make run-model-server
    ```

:information_source: NOTE: to include the model archive in the container image (for running via podman-remote or on macOS)
    ```bash
    export MODEL_PATH=./model/wisdom
    export ENVIRONMENT=production
    make model-archive
    make model-container
    make run-model-server
    ```

:information_source: NOTE: If you are running the container on RHEL, SELinux will prevent you from accessing the GPUs from the container. To work around this, for now, you can run `make run-model-server SECURITY_OPT="--security-opt=label=disable"`.

:information_source: NOTE: To use a tag other than `latest`, pass a `TAG=` argument to `make model-container` and `make run-model-server`.

## Running the server on OpenShift

1. Generate model archive
    ```bash
    make model-archive
    ```
1. Create new project
    ```bash
    oc new-project <project name>
    ```

1. Assign privileged context to builder account (:warning: do not do this in production)
    ```bash
    oc adm policy add-scc-to-user privileged system:serviceaccount:<project name>:builder
    ```

1. Build/deploy container and expose route
    ```bash
    oc new-build --strategy=docker --binary --name <app name>
    oc start-build <app name> --from-dir . --exclude='(^|\/)(.git|.venv|.tox)(\/|$)' --wait=true
    oc new-app <app name>
    oc expose svc/<app name>
    ```

1. (workaround) Set correct service port
    ```bash
    oc get route <app name>
    oc patch route <app name> -p '{"spec":{"port":{"targetPort": "7080-tcp"}}}'
    ```

## Testing the completion API

The sample request below tests the task suggestion prediction API provided by the Django application. This is the same request the VSCode extension will make.

Request:

```bash
# Post a request using curl
curl -X 'POST' \
  'http://127.0.0.1:8000/api/ai/completions/' \
  -H 'accept: application/json' \
  -H 'Content-Type: application/json' \
  -d '{
    "context": "---\n- hosts: all\n  tasks:\n  - name: Install nginx and nodejs 12 Packages\n", "prompt": "Install nginx and nodejs 12 Packages"
    }'
```

Response:

```json
{
  "predictions": [
    "- name: ansible Convert instance config dict to a list\n      set_fact:\n        ansible_list: \"{{ instance_config_dict.results | map(attribute='ansible_facts.instance_conf_dict') | list }}\"\n      when: server.changed | bool\n"
  ]
}
```

You can also directly test the model server prediction API.

Request:

```bash
# Post a request using curl
curl  -X 'POST' \
  "$ANSIBLE_AI_MODEL_MESH_HOST:$ANSIBLE_AI_MODEL_MESH_INFERENCE_PORT/predictions/wisdom" \
  -H 'accept: application/json' \
  -H 'Content-Type: application/json' \
  -d '{
        "instances":[{"context": "---\n- hosts: all\n  tasks:\n  - name: Install nginx and nodejs 12 Packages\n", "prompt": "Install nginx and nodejs 12 Packages"}]
    }'
```

Response:

```json
{
  "predictions": [
    "- name: Install nginx and nodejs 12 Packages\n  apt:\n    name:\n      - nginx\n      - nodejs\n    state: latest\n"
  ]
}
```



:information_source: A tunnel from localhost:7080 to remote-container-host:7080 is required when running the container using podman-remote.

## Using the VSCode extension

Access the updated Ansible VSCode extension here: https://drive.google.com/drive/u/1/folders/1cyjv_Ljz9I2IXY140S7_fjQsqZtxr_sg
Review the screen recording for instruction on configuring the extension to access your running wisdom service.

## Authenticating with the completion API

GitHub authentication has been added for the pilot. Pilot access will be limited to a specific team. Settings are currently hardcoded to the wisdom-contrib team, but a new team will be created for the pilot.

To test GitHub authentication locally, you will need to create a new OAuth App at https://github.com/settings/developers. Provide an Authorization callback URL of http://localhost:8000/complete/github-team/. Export Update `SOCIAL_AUTH_GITHUB_TEAM_KEY` and `SOCIAL_AUTH_GITHUB_TEAM_SECRET` before starting your app. If you are running with the compose [development environment](#development-environment) described below, put these env vars in a .env file in the `tools/docker-compose` directory. 


Once you start the app, navigate to http://localhost:8000/ to log in. Once authenticated, you will be presented with an authentication token that will be configured in VSCode (coming soon) to access the task prediction API.

To get an authentication token without logging in via GitHub, you can navigate to http://localhost:8000/admin/ and log in with your superuser credentials, then navigate back to http://localhost:8000/ (or view your token in the admin console).

To test the API with no authentication, you can empty out REST_FRAMEWORK.DEFAULT_PERMISSION_CLASSES in base.py.

## Test cases

Work in progress

## Development enviroment

You can deploy a development environment using `docker-compose` or `podman-compose`.

If you're system use SELinux, you must manually create the `db_data` directory in the
base directory and set the `container_file_t` the `db_data` and `ansible_wisdom` directories:

``` bash
$ mkdir db_data; chcon -t container_file_t -R db_data/ ansible_wisdom/
```

You can then spawn the environment using the `docker-compose`:

``` bash
$ docker compose -f tools/docker-compose/compose.yaml up
```

:bug: To enable debugging:
``` bash
$ DEBUG_VALUE=True docker compose -f tools/docker-compose/compose.yaml --up
```

or `podman-compose`:

``` bash
$ podman-compose -f tools/docker-compose/compose.yaml up
```

<<<<<<< HEAD
:bug: To enable debugging:
``` bash
$ DEBUG_VALUE=True podman-compose -f tools/docker-compose/compose.yaml up
```

The Django services listen on 127.0.0.1:8000.
=======
Once the service is running, you can monitor your Django application with:

- Docker: `docker logs -f docker-compose_django_1`
- Podman: `podman logs -f docker-compose_django_1`

The Django service listen on 127.0.0.1:8000.
>>>>>>> 6f8eaef4

There is no pytorch service, you should adjust the `ANSIBLE_AI_MODEL_MESH_HOST` configuration key to point on an existing service.<|MERGE_RESOLUTION|>--- conflicted
+++ resolved
@@ -209,20 +209,16 @@
 $ podman-compose -f tools/docker-compose/compose.yaml up
 ```
 
-<<<<<<< HEAD
 :bug: To enable debugging:
 ``` bash
 $ DEBUG_VALUE=True podman-compose -f tools/docker-compose/compose.yaml up
 ```
 
-The Django services listen on 127.0.0.1:8000.
-=======
 Once the service is running, you can monitor your Django application with:
 
 - Docker: `docker logs -f docker-compose_django_1`
 - Podman: `podman logs -f docker-compose_django_1`
 
 The Django service listen on 127.0.0.1:8000.
->>>>>>> 6f8eaef4
 
 There is no pytorch service, you should adjust the `ANSIBLE_AI_MODEL_MESH_HOST` configuration key to point on an existing service.