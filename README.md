# Red Hat Ansible Lightspeed with IBM watsonx Code Assistant.
- [Red Hat Ansible Lightspeed with IBM watsonx Code Assistant.](#red-hat-ansible-lightspeed-with-ibm-watsonx-code-assistant)
      - [Wisdom Service](#wisdom-service)
      - [Admin Portal](#admin-portal)
  - [Using pre-commit](#using-pre-commit)
  - [Updating the Python dependencies](#updating-the-python-dependencies)
  - [Full Development Environment](#full-development-environment)
  - [Running the Django application standalone (from container)](#running-the-django-application-standalone-from-container)
  - [Running the Django application standalone (from source)](#running-the-django-application-standalone-from-source)
  - [Backup/restore the database (Podman)](#backuprestore-the-database-podman)
  - [Connect to a local model server](#connect-to-a-local-model-server)
  - [Use the WCA API Keys Manager](#use-the-wca-api-keys-manager)
  - [Deploy the service via OpenShift S2I](#deploy-the-service-via-openshift-s2i)
  - [Testing the completion API](#testing-the-completion-api)
  - [Using the VS Code extension](#using-the-vs-code-extension)
  - [Authenticating with the completion API](#authenticating-with-the-completion-api)
    - [Authenticate with GitHub](#authenticate-with-github)
    - [Authenticate with Red Hat](#authenticate-with-red-hat)
    - [After authentication](#after-authentication)
  - [Enabling postprocess with ARI](#enabling-postprocess-with-ari)
  - [Enabling postprocess with Ansible Lint](#enabling-postprocess-with-ansible-lint)
  - [Application metrics as a Prometheus-style endpoint](#application-metrics-as-a-prometheus-style-endpoint)
  - [Swagger UI, ReDoc UI and OpenAPI 3.0 Schema](#swagger-ui-redoc-ui-and-openapi-30-schema)
    - [Swagger UI](#swagger-ui)
    - [ReDoc UI](#redoc-ui)
    - [OpenAPI 3.0 Schema](#openapi-30-schema)
  - [Test cases](#test-cases)
    - [Unit-test Guidelines](#unit-test-guidelines)
    - [Execute Unit Tests and Measure Code Coverage](#execute-unit-tests-and-measure-code-coverage)
      - [Preparation](#preparation)
      - [Use make](#use-make)
      - [Running Unit Tests from Command Line or PyCharm](#running-unit-tests-from-command-line-or-pycharm)
      - [Measuring Code Coverage from Command Line](#measuring-code-coverage-from-command-line)


> **Note:** This repository is under active development and is not yet ready for production use.

#### Wisdom Service
This repository contains a Python/Django application under the `ansible-wisdom-service/ansible_wisdom` path. This application serves Ansible task suggestions for consumption by the Ansible VS Code
extension. In the future it will also serve playbook suggestions and integrate with Ansible Risk Insights, ansible lint,
etc.

The Django application depends on a separate model server to perform the task suggestion predictions. There is a
torchserve configuration in this repository that can be stood up for this purpose, or you can point the Django
application at the dev model server running at model.wisdom.testing.ansible.com as described below.

#### Admin Portal
This repository also contains a React/TypeScript webapp for the "Admin Portal". This is located under `ansible-wisdom-service/ansible_wisdom_console_react`. Further details can be found in the corresponding `README.md`. If you wish to run the "Admin Portal" locally it is important to read the instructions.

## Using pre-commit

Pre-commit should be used before pushing a new PR.
To use pre-commit, you need to first install the pre-commit package and its dependencies by running:

```bash
pip install -r requirements-dev.txt
```

To install pre-commit into your git hooks and run the checks on every commit, run the following each time you clone this
repo:

```bash
pre-commit install
```

To update the pre-commit config to the latest repos' versions and run the precommit check across all files, run:

```bash
pre-commit autoupdate && pre-commit run -a
```

## Updating the Python dependencies

We are now using pip-compile in order to manage our Python
dependencies.

The specification of what packages we need now live in the
requirements.in and requirements-dev.in files. Use your preferred
editor to make the needed changes in those files, then run

```bash
make pip-compile
```

This will spin up a container and run the equivalent of these commands
to generate the updated files:

```bash
pip-compile requirements.in
pip-compile requirements-dev.in
```

These commands will produce fully populated and pinned requirements.txt and
requirements-dev.txt files, containing all of the dependencies of
our dependencies involved. Due to differences in architecture and
version of Python between developers' machines, we do not recommend
running the pip-compile commands directly.

## Full Development Environment

You can deploy a development environment using `docker-compose` or
`podman-compose`.

First, set an environment variable with your desired Django secret
key:

```bash
export SECRET_KEY=somesecretvalue
```

For most development usages, you can skip the call to AWS Secrets Manager
and always use the dummy `WCA_SECRET_BACKEND_TYPE`:

```bash
export WCA_SECRET_BACKEND_TYPE="dummy"
export WCA_SECRET_DUMMY_SECRETS="11009103:valid"
```
In this example, `11009103`` is your organization id. In this case the model is set to `valid`.
You can also use the following syntax to set both the model and set key_id:
`WCA_SECRET_DUMMY_SECRETS='11009103:ibm_api_key<sep>model_id<|sepofid|>model_name'`


For deployment and RH SSO integration test/development, set
environment variables for access to AWS:

```bash
export WCA_SECRET_MANAGER_ACCESS_KEY=<access-key>
export WCA_SECRET_MANAGER_KMS_KEY_ID=<kms-key-id>
export WCA_SECRET_MANAGER_PRIMARY_REGION=us-east-2
export WCA_SECRET_MANAGER_REPLICA_REGIONS=us-west-1
export WCA_SECRET_MANAGER_SECRET_ACCESS_KEY=<secret-access-key>
```
See [here](#aws-config) for details.

For convenience, we have a make target to bring up all of the
containers:

```bash
make docker-compose
```

The same result can still be accomplished manually, by running

```bash
podman-compose -f tools/docker-compose/compose.yaml up
```

or

```bash
docker-compose -f tools/docker-compose/compose.yaml up
```

Either version can be run in debug mode by exporting or adding to the
command line the variable `DEBUG_VALUE=True`.

The Django service listens on <http://127.0.0.1:8000>.

Note that there is no pytorch service defined in the docker-compose
file. You should adjust the `ANSIBLE_AI_MODEL_MESH_HOST`
configuration key to point on an existing service.

If you get a permission denied error when attempting to start the
containers, you may need to set the permissions on the
`ansible_wisdom/`, `prometheus/` and `ari/` directories:

```bash
chcon -t container_file_t -R ansible_wisdom/
chcon -t container_file_t -R prometheus/
chcon -t container_file_t -R grafana/
chcon -t container_file_t -R ari/
```

Also run `chmod` against the `ari/` directory so that ARI can
write temporary data in it:

```bash
chmod -R 777 ari/
```

If your django container build fails with the following error, you've
probably run out of memory running webpack.
```bash
STEP 30/46: RUN npm --prefix /tmp/ansible_wisdom_console_react run build

> admin-portal@0.1.0 build
> node scripts/build.js

Creating an optimized production build...
npm ERR! path /tmp/ansible_wisdom_console_react
npm ERR! command failed
npm ERR! signal SIGKILL
npm ERR! command sh -c -- node scripts/build.js
```
You can increase the memory of your existing podman machine
by issuing the following:
```bash
podman machine set --memory 8192
```

Recreating the dev containers might be useful:

```bash
make docker-compose-clean
```

It may be necessary to recreate the dev image if anything has changed in the nginx settings:

```bash
 docker rmi docker-compose_django_1
```

Create a local admin user:

```bash
 make docker-create-superuser
```

## Running the Django application standalone (from container)

1. Build the container

   ```bash
   make build-wisdom-container
   ```

2. Start the container

   ```bash
   make run-server-containerized
   ```

## Running the Django application standalone (from source)

1. Clone the repository and install all the dependencies

   ```bash
   pip install -r requirements.txt
   ```

   If you are attempting to do this on a Mac, do instead:

   ```bash
   pip install -r requirements.in
   ```

   This will avoid problems with the Python Nvidia CUDA libraries which are
   unavailable on Mac.

2. Export the host and port for the model server.

   > Skip this step if you want to use the model server on model.wisdom.testing.ansible.com.
   See [Running the model server locally](#running-the-model-server-locally) below to spin up your own model server.

   ```bash
   export ANSIBLE_AI_MODEL_MESH_HOST="http://localhost"
   export ANSIBLE_AI_MODEL_MESH_INFERENCE_PORT=7080
   ```

3. Start backend services.

    ```bash
    make start-backends
    ```

4. Create the application.
   > Skip this step if you already created the application.

   > Before running this step, make sure you set the `SOCIAL_AUTH_GITHUB_KEY` and `SOCIAL_AUTH_GITHUB_SECRET`
   environment variables for VS Code connection.

    ```bash
    make create-application
    ```

5. Start the django application

   ```bash
   make run-server
   ```

> The setup for debugging is different depending on the Python development tool.
> For PyCharm, please look
> at [this document](https://docs.google.com/document/d/1QkdvtthnvdHc4TKbWV00pxnEKRU8L8jHNC2IaQ950_E/edit?usp=sharing).

<<<<<<< HEAD
## Connect to a local llama.cpp model server
=======
## Backup/restore the database (Podman)

You can do a backup and restore the database with the following scripts:

- `./tools/scripts/dump-db.sh`
- `./tools/scripts/restore-db.sh`

E.g:

```bash
./tools/scripts/dump-db.sh /tmp/my-backup.dump
./tools/scripts/restore-db.sh /tmp/my-backup.dump
```

## Connect to a local model server
>>>>>>> b437946b

To connect to the Mistal 7b Instruct model running on locally on [llama.cpp](https://github.com/ggerganov/llama.cpp) modelserver:

1. Download the Mistral-7b-Instruct [llamafile](https://github.com/Mozilla-Ocho/llamafile?tab=readme-ov-file#other-example-llamafiles)
1. Make it executable and run it (`$YOUR_REAL_IP` is your local IP address, NOT 127.0.0.1 or localhost)
   ```bash
   chmod +x ./mistral-7b-instruct-v0.2-Q5_K_M-server.llamafile
   ./mistral-7b-instruct-v0.2-Q5_K_M-server.llamafile --host $YOUR_REAL_IP
   ```
1. Set the appropriate environment variables
   ```bash
   ANSIBLE_AI_MODEL_MESH_HOST=http://$YOUR_REAL_IP
   ANSIBLE_AI_MODEL_MESH_INFERENCE_PORT=8080
   ANSIBLE_AI_MODEL_MESH_API_TYPE=llamacpp
   ANSIBLE_AI_MODEL_NAME=mistral-7b-instruct-v0.2.Q5_K_M.gguf
   ENABLE_ARI_POSTPROCESS=False
   ```

## Connect to a local ollama server

1. Install ollama
   ```bash
   brew install ollama
   ```
1. Start the ollama server, configured to listen on your assigned IP
   ```bash
   export OLLAMA_HOST=$YOUR_REAL_UP:11434
   ollama server &
   ```
1. Run the Mistral 7B Instruct model
   ```bash
   ollama run mistal:instruct
   ```
1. Set the appropriate environment variables
   ```bash
   ANSIBLE_AI_MODEL_MESH_HOST=http://$YOUR_REAL_IP
   ANSIBLE_AI_MODEL_MESH_INFERENCE_PORT=11434
   ANSIBLE_AI_MODEL_MESH_API_TYPE=ollama
   ANSIBLE_AI_MODEL_NAME="mistral:instruct"
   ENABLE_ARI_POSTPROCESS=False
   ```

## <a name="aws-config">Use the WCA API Keys Manager</a>

To interact with the WCA key management API, or use WCA commercial inference locally, you need to add the following
variables to you environment file:

```shell
WCA_SECRET_MANAGER_ACCESS_KEY=<AWS access key>
WCA_SECRET_MANAGER_SECRET_ACCESS_KEY=<AWS secret access key>
WCA_SECRET_MANAGER_KMS_KEY_ID=<KMS key id or alias>
WCA_SECRET_MANAGER_PRIMARY_REGION=us-east-2
WCA_SECRET_MANAGER_REPLICA_REGIONS=us-west-1
```

The AWS key and secret key must belong to a user who has both the `AnsibleWisdomWCASecretsReader` and
`AnsibleWisdomWCASecretsWriter` policies.

The KMS Secret needs to either be a multi region secret (when using the id) or a secret with the same name in the
primary and replica regions (when using the alias).

Note: when using a KMS key alias, prefix with `alias/<actual alias>`.

Refer to [the set up document](https://github.com/ansible/ansible-wisdom-ops/blob/main/docs/wca-vault.md) for the AWS accounts and secrets.

## Deploy the service via OpenShift S2I

```
oc new-build --strategy=docker --binary --name wisdom-service
oc start-build wisdom-service --from-dir . --exclude='(^|\/)(.git|.venv|.tox|model)(\/|$)' --wait=true
oc new-app wisdom-service
```

## Testing the completion API

The sample request below tests the task suggestion prediction API provided by the Django application. This is the same
request the VS Code extension will make.

Request:

```bash
# Post a request using curl
curl -X 'POST' \
  'http://127.0.0.1:8000/api/v0/ai/completions/' \
  -H 'accept: application/json' \
  -H 'Content-Type: application/json' \
  -d '{
    "prompt": "---\n- hosts: all\n  tasks:\n  - name: Install nginx and nodejs 12 Packages\n"
    }'
```

Response:

```json
{
  "predictions": [
    "- name: ansible Convert instance config dict to a list\n      set_fact:\n        ansible_list: \"{{ instance_config_dict.results | map(attribute='ansible_facts.instance_conf_dict') | list }}\"\n      when: server.changed | bool\n"
  ]
}
```

## Using the VS Code extension

Access the updated Ansible VS Code extension here:
https://drive.google.com/drive/u/1/folders/1cyjv_Ljz9I2IXY140S7_fjQsqZtxr_sg

In order to successfully connect to your local dev environment using
the plugin, you need to create the OAuth2 application in Django. Open
a shell session in the Django container using

```bash
docker exec -it docker-compose_django_1 bash
```

and then run the Django command to create the application:

```bash
  wisdom-manage createapplication \
    --name "Ansible Lightspeed for VS Code" \
    --client-id Vu2gClkeR5qUJTUGHoFAePmBznd6RZjDdy5FW2wy \
    --redirect-uris "vscode://redhat.ansible vscodium://redhat.ansible vscode-insiders://redhat.ansible code-oss://redhat.ansible checode://redhat.ansible" \
    public authorization-code
```

This sets up a matching client ID to the one that is coded directly
into the VS Code extension.

Review the screen recording for instruction on configuring the VS Code
extension to access your running wisdom service.

Note: If, after running ```python manage.py runserver``` you encounter an AssertionError, use the following
command: ```python manage.py runserver --noreload```. You can also disable it by
adding `INSTALLED_APPS = [i for i in INSTALLED_APPS if i not in ["django_prometheus"]]` to
the `ansible_wisdom/main/settings/development.py` file.

## Authenticating with the completion API

The wisdom service supports both GitHub and Red Hat authentication. GitHub authentication can be open to all
GitHub users, or limited to a specific team. The following directions are for configuring the service to grant
access to any GitHub user.

### Authenticate with GitHub

To test GitHub authentication locally, you will need to create a new OAuth App at
https://github.com/settings/developers. Provide an Authorization callback URL of
http://localhost:8000/complete/github/. Export Update `SOCIAL_AUTH_GITHUB_KEY` and
`SOCIAL_AUTH_GITHUB_SECRET` before starting your app. `SOCIAL_AUTH_GITHUB_KEY` and
`SOCIAL_AUTH_GITHUB_SECRET` correspond to the Client ID and Client Secret respectively,
both of which are provided after creating a new OAuth App. If you are running with the
compose [development environment](#development-environment) described below, put these
env vars in a .env file in the `tools/docker-compose` directory.

### Authenticate with Red Hat

To test Red Hat authentication locally, you will need to export 3 variables before start the application.

```bash
export SOCIAL_AUTH_OIDC_OIDC_ENDPOINT="https://sso.redhat.com/auth/realms/redhat-external"
export SOCIAL_AUTH_OIDC_KEY="ansible-wisdom-staging"
export SOCIAL_AUTH_OIDC_SECRET=secret_value
```

If, to run the application, you are using Makefile first two variables will be set automatically.
Third one should be set manually in either way: you are using Makefile or running
application directly. To get the secret value go to [AWS Secret Manager](https://auth.redhat.com/auth/realms/EmployeeIDP/protocol/saml/clients/itaws)
select `it-cloud-aws-ansible-wisdom-staging` to log in. Click on `Secrets Manager` than `wisdom` and at last
`Retrieve secret value` than copy value of `SOCIAL_AUTH_OIDC_SECRET`.

### After authentication

Once you start the app, navigate to http://localhost:8000/ to log in. Once authenticated, you will be presented with an
authentication token that will be configured in VS Code (coming soon) to access the task prediction API.

> **Warning:** The Django `runserver` command launches `ansible-wisdom-service` as http://127.0.0.1:8000. It is important that the host name used in your browser and that configured in GitHub OAuth Authorization callback URL are identical. Should you use Django's link the GitHub OAuth Authorization callback URL will need to use `127.0.0.1` in lieu of `localhost` too.

To get an authentication token, you can run the following command:

```bash
podman exec -it docker-compose-django-1 wisdom-manage createtoken --create-user
```

Note: If using `docker-compose`, the container might have a different name such as `docker-compose-django-1` in which
case the command would be:

```bash
podman exec -it docker-compose-django-1 wisdom-manage createtoken --create-user
```

- `my-test-user` will be create for you
- `my-token` is the name of the token

To get an authentication token without logging in via GitHub, you also:

1. create an admin user
2. navigate to http://localhost:8000/admin/
3. and log in with your superuser credentials
4. then navigate to http://localhost:8000/admin/oauth2_provider/accesstoken/
5. create a new token.

To test the API with no authentication, you can empty out `REST_FRAMEWORK.DEFAULT_PERMISSION_CLASSES` in base.py.

## Enabling postprocess with ARI

You can enable postprocess with [Ansible Risk Insight (ARI)](https://github.com/ansible/ansible-risk-insight) for
improving the completion output just by following these 2 steps below.

1. Set the environment variable `ENABLE_ARI_POSTPROCESS` to True

    ```bash
    $ export ENABLE_ARI_POSTPROCESS=True
    ```


2. Prepare `rules` and `data` directory inside `ari/kb` directory.

   `rules` should contain mutation rules for the postprocess, you can refer
   to [here](https://github.com/ansible/ari-metrics-for-wisdom/tree/main/rules) for some examples.

   `data` should contain the backend data for ARI. We will host this data somewhere in the future, but currently this
   file must be placed manually if you want to enable the postprocess.

   Once the files are ready, the `ari/kb` directory should look like this.

    ```bash
    ari/kb/
    ├── data
    │   ├── collections
    │   └── indices
    └── rules
        ├── W001_module_name_metrics.py
        ├── W002_module_key_metrics.py
        ├── ...
    ```

Then you can build the django image or just run `make docker-compose`.

## Enabling postprocess with Ansible Lint

You can enable postprocess with [Ansible Lint](https://github.com/ansible/ansible-lint) for improving the completion output just by setting the environment variable `ENABLE_ANSIBLE_LINT_POSTPROCESS` to True
**Note:** Ansible lint post-processing is available only to commercial users.

## Application metrics as a Prometheus-style endpoint

We enabled the Prometheus endpoint to scrape the configuration and check the service status to build observability into
the Lightspeed service for monitoring and measuring its availability.

To provide feedback for operational needs as well as for continuous service improvement.

## Swagger UI, ReDoc UI and OpenAPI 3.0 Schema

### Swagger UI

Swagger UI is available at http://localhost:8000/api/schema/swagger-ui/ **in
the development environment only**.

- **Note:** It is not enabled in the production environment regardless of any settings.

If you want to test Lightspeed APIs using Swagger UI,

1. Open http://localhost:8000/ and get an authentication token by
   following the instructions described in the
   [Authenticating with the completion API](#authenticating-with-the-completion-api)
   section.
2. Open http://localhost:8000/api/schema/swagger-ui/
3. Click the **Authorize** button.
4. Input the authentication token for the tokenAuth as it is.
   You do not need to add any prefixes, such as `Bearer ` or `Token `.
5. Click **Authorize**.
6. Click **Close** to go back to the Swagger UI page.
7. Expand a section for the API that you want to try and click **Try it out**.
8. Input required parameters (if any) and click **Execute**.

### ReDoc UI

Another OpenAPI UI in the ReDoc format is also available at  http://localhost:8000/api/schema/redoc/
**in the development environment only**.

### OpenAPI 3.0 Schema

The static OpenAPI Schema YAML file is stored as
[/tools/openapi-schema/ansible-wisdom-service.yaml](https://github.com/ansible/ansible-wisdom-service/blob/main/tools/openapi-schema/ansible-wisdom-service.yaml)
in this repository.

When you make code changes, please update the static OpenAPI Schema YAML file
with the following steps:

1. Update API descriptions.
   See [this doc](https://docs.google.com/document/d/1iF32yui3JTG808GhInN7CUTEn4Ocimed1szOn0N0P_E/edit#heading=h.sufj9xfpwkbn)
   to find where to update.
2. Make sure the API version is updated
   in [development.yaml](https://github.com/ansible/ansible-wisdom-service/blob/7a9669be1ac5b037d1bd92793db48e6aed15bb4e/ansible_wisdom/main/settings/development.py#L38)
3. Run `make update-openapi-schema` in the project root.
4. Checkin the updated OpenAPI Schema YAML file with your API changes.

Also a dynamically generated OpenAPI 3.0 Schema YAML file can be downloaded either:

- Click the /api/schema/ link on Swagger UI, or
- Click the Download button on ReDoc UI

## Test cases

Unit-tests are based on Python's [unittest library](https://docs.python.org/3/library/unittest.html#module-unittest) and
rely on [Django REST framework APIClient](https://www.django-rest-framework.org/api-guide/testing/#apiclient).

### Unit-test Guidelines

- Use `reverse()`:

  Please make use of Django's [reverse() function](https://docs.djangoproject.com/en/4.1/ref/urlresolvers/#reverse) to
  specify which view you are hitting.
  If and when we change the path some endpoint is at, the person making the change will appreciate not having to search
  and replace all of those strings.

  Additionally if you are hitting the same endpoint over a bunch of methods on the same test class, you can always store
  the results of `reverse()` in an attribute and make use of that, to reduce the repetition.

### Execute Unit Tests and Measure Code Coverage

#### Preparation

For running Unit Tests in this repository, you need to
have backend services (Postgres, Prometheus and Grafana) running.
[Running them from container](#running-backend-services-from-container)
is one handy way for that requirement.

For getting the unit test code coverage,
install the `coverage` module, which is included
in `requirements-dev.txt` with the instructions in the
[Using pre-commit](#using-pre-commit) section.

#### Use make

The easiest way to run unit tests and measure code coverage report is to run

```bash
make code-coverage
```

If the execution was successful, results in HTML are showin in Chrome.

#### Running Unit Tests from Command Line or PyCharm

For executing unit tests from command line,
You need to set some environment variables
that are read by Lightspeed Service.
If you are using PyCharm
for development, you can use [the EnvFile plugin](https://plugins.jetbrains.com/plugin/7861-envfile)
with the following `.env` file:

```bash
LAUNCHDARKLY_SDK_KEY=flagdata.json
ANSIBLE_AI_DATABASE_HOST=localhost
ANSIBLE_AI_DATABASE_NAME=wisdom
ANSIBLE_AI_DATABASE_PASSWORD=wisdom
ANSIBLE_AI_DATABASE_USER=wisdom
ARI_KB_PATH=../ari/kb/
DJANGO_SETTINGS_MODULE=ansible_wisdom.main.settings.development
ENABLE_ARI_POSTPROCESS=True
PYTHONUNBUFFERED=1
SECRET_KEY=somesecret
```

Note that this `.env` file assumes that the Django
service is executed in the `ansible_wisdom` subdirectory
as `ARI_KB_PATH` is defined as `../ari/kb`.

It is recommended to use `make` to run unit tests since it helps to configure default values.
If you want to execute only specific file/class/method you can use $WISDOM_TEST variable:

```bash
make test
WISDOM_TEST="ansible_wisdom.main.tests.test_views.LogoutTest" make test
```

Alternatively if you want to run unit tests manually, export variables from `.env` as environment variables.
It can be done with following commands:

```bash
set -o allexport
source .env
set +o allexport
```

After that, it is possible to run tests using standard django test mechanism:

```bash
cd ansible_wisdom
python3 manage.py test
```

#### Measuring Code Coverage from Command Line

If you want to get code coverage by
running unit tests from command line,
set environment variables listed in the section above
and run following commands:

```bash
cd ansible_wisdom
coverage run --rcfile=../setup.cfg manage.py test
```

After tests completed, run

```bash
coverage report
```

for showing results on console, or

```bash
coverage html
```

to generate HTML reports under `htmlcov` directory.

Alternatively you can run the following command for code coverage:

```bash
make code-coverage
```<|MERGE_RESOLUTION|>--- conflicted
+++ resolved
@@ -283,9 +283,6 @@
 > For PyCharm, please look
 > at [this document](https://docs.google.com/document/d/1QkdvtthnvdHc4TKbWV00pxnEKRU8L8jHNC2IaQ950_E/edit?usp=sharing).
 
-<<<<<<< HEAD
-## Connect to a local llama.cpp model server
-=======
 ## Backup/restore the database (Podman)
 
 You can do a backup and restore the database with the following scripts:
@@ -300,8 +297,7 @@
 ./tools/scripts/restore-db.sh /tmp/my-backup.dump
 ```
 
-## Connect to a local model server
->>>>>>> b437946b
+## Connect to a local llama.cpp model server
 
 To connect to the Mistal 7b Instruct model running on locally on [llama.cpp](https://github.com/ggerganov/llama.cpp) modelserver:
 
